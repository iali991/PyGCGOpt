# distutils: language = c++

from pyscipopt.scip import PY_SCIP_CALL
from pyscipopt.scip cimport Model, Variable, Constraint, Solution, SCIP_RESULT, SCIP_DIDNOTRUN, SCIPgetStage, SCIP_STAGE, SCIP_STAGE_PRESOLVED, SCIP_OKAY, SCIPvarSetData, SCIPgetBestSol

from cpython cimport Py_INCREF, Py_DECREF

from libc.stdlib cimport malloc, free

from libcpp cimport bool

from typing import List

from pygcgopt.util import str_conversion

from pathlib import Path
import tempfile
import weakref
from copy import copy

from collections.abc import Iterable

include "detector.pxi"
include "pricing_solver.pxi"
include "partition.pxi"
include "decomposition.pxi"
include "detprobdata.pxi"


cdef SCIP_CLOCK* start_new_clock(SCIP* scip):
    cdef SCIP_CLOCK* clock
    PY_SCIP_CALL(SCIPcreateClock(scip, &clock))
    PY_SCIP_CALL(SCIPstartClock(scip, clock))
    return clock


cdef double stop_and_free_clock(SCIP* scip, SCIP_CLOCK* clock):
    PY_SCIP_CALL(SCIPstopClock(scip, clock))
    cdef double detection_time = SCIPgetClockTime(scip, clock)
    PY_SCIP_CALL(SCIPfreeClock(scip, &clock))
    return detection_time


cdef class PY_GCG_PRICINGSTATUS:
    UNKNOWN = GCG_PRICINGSTATUS_UNKNOWN
    NOTAPPLICABLE = GCG_PRICINGSTATUS_NOTAPPLICABLE
    SOLVERLIMIT = GCG_PRICINGSTATUS_SOLVERLIMIT
    OPTIMAL = GCG_PRICINGSTATUS_OPTIMAL
    INFEASIBLE = GCG_PRICINGSTATUS_INFEASIBLE
    UNBOUNDED = GCG_PRICINGSTATUS_UNBOUNDED


cdef class GCGModel(Model):
    """Main class for interaction with the GCG solver."""

    def includeDefaultPlugins(self):
        """Includes all default plug-ins of GCG into SCIP

        Called automatically during initialization of the model.
        """
        PY_SCIP_CALL(SCIPincludeGcgPlugins(self._scip))

    def addVar(self, *args, **kwargs):
        pyVar = <Variable>super().addVar(*args, **kwargs)

        SCIPvarSetData(pyVar.scip_var, NULL)

        return pyVar

    def presolve(self):
        """Presolve the problem."""
        PY_SCIP_CALL(GCGpresolve(self._scip))

    def detect(self):
        """Detect the problem.

        Can be executed before or after presolving. If executed before presolving, the structure is detected on the original problem and presolving is skiped when solving the problem later.

        .. seealso:: * :meth:`presolve`
                     * :meth:`optimize`
        """
        PY_SCIP_CALL(GCGdetect(self._scip))

    def printStatistics(self):
        """Print solving statistics of GCG to stdout."""
        PY_SCIP_CALL(GCGprintStatistics(self._scip, NULL))

    def printVersion(self):
        """Print version, copyright information and compile mode of GCG and SCIP"""
        GCGprintVersion(self._scip, NULL)

        super().printVersion()

    def optimize(self):
        """Optimize the problem.

        This will transform, presolve and detect the problem if neccessary.
        Otherwise, GCG will solve the problem directly."""
        PY_SCIP_CALL(GCGsolve(self._scip))
        self._bestSol = Solution.create(self._scip, SCIPgetBestSol(self._scip))

    def getDualbound(self):
        """Retrieve the best dual bound.

        This retrieves the same dual bound that GCG reports in the console log. The dual bound is based on the
        objective value of the optimized linear programming relaxation at the current node.

        .. note:: The dual bound at the root node is *not* always equal to the solution of the restricted master problem LP relaxation. This can be due to master cuts or abortion of the pricing loop *before* the restricted master problem is optimal.

        :return: The best dual bound of the current node.
        """
        return GCGgetDualbound(self._scip)

    def listDecompositions(self) -> List[PartialDecomposition]:
        """Lists all finnished decompositions found during the detection loop or provided by the user."""
        cdef int npartialdecs = GCGconshdlrDecompGetNPartialdecs(self._scip)
        cdef int* decids = <int*>malloc(npartialdecs * sizeof(int))

        GCGconshdlrDecompGetFinishedPartialdecsList(self._scip, &decids, &npartialdecs)

        decomps = [PartialDecomposition.create(GCGconshdlrDecompGetPartialdecFromID(self._scip, decids[i])) for i in range(npartialdecs)]

        free(decids)

        return decomps

    def addDecompositionFromConss(self, master_conss, *block_conss):
        """Adds a user specified decomposition to GCG based on constraints.

        :param master_conss: An iterable of Constraint objects. Can be the empty list.
        :param block_conss: Any number of lists. The Constraints from each list will be turned into their own block. (optional)
        :return: The created PartialDecomposition object

        Creates a PartialDecomposition object using createDecomposition(). Fixes the master constraints with
        fixMasterConss() and the block constraints with fixBlockConss(). The decomposition is added with addDecomposition().
        """
        cdef PartialDecomposition pd = self.createDecomposition()
        pd.fixConssToMaster(master_conss)
        for idx, conss in enumerate(block_conss):
            if not isinstance(conss, Iterable):
                pd.fixConsToBlock(conss, idx)
            else:
                pd.fixConssToBlock(conss, idx)
        self.addDecomposition(pd)
        return pd

    def addPreexistingPartialDecomposition(self, PartialDecomposition partialdec):
        self.addDecomposition(partialdec)

    def addDecomposition(self, PartialDecomposition partialdec):
        """Adds a user specified decomposition to GCG.

        The passed PartialDecomposition can be partial or finnished. A partial decomposition will be completed by GCG using
        its detector loop. If a finnished decomposition is passed, GCG will skip the detection loop and use the
        provided decomposition right away.
        """
        partialdec.prepare()
        partialdec.setUsergiven()
        GCGconshdlrDecompAddPreexisitingPartialDec(self._scip, partialdec.thisptr)

    def createPartialDecomposition(self):
        return self.createDecomposition()

    def createDecomposition(self):
        """Creates a new empty PartialDecomposition.

        The created PartialDecomposition object can be used to fix constraints and variables. Afterwards, it can be
        passed to the model through addPreexistingPartialDecomposition().

        .. seealso:: * :meth:`PartialDecomposition.fixConsToMaster`
                     * :meth:`PartialDecomposition.fixConssToMaster`
                     * :meth:`PartialDecomposition.fixConsToBlock`
                     * :meth:`PartialDecomposition.fixConssToBlock`
                     * :meth:`PartialDecomposition.fixConsToBlockId`
                     * :meth:`PartialDecomposition.fixConssToBlockId`
        """
        cdef bool is_presolved = self.getStage() >= SCIP_STAGE_PRESOLVED
        cdef PARTIALDECOMP *decomp = new PARTIALDECOMP(self._scip, not is_presolved)
        return PartialDecomposition.create(decomp)

    def includePricingSolver(self, PricingSolver pricingSolver, solvername, desc, priority=0, heuristicEnabled=False, exactEnabled=False):
        c_solvername = str_conversion(solvername)
        c_desc = str_conversion(desc)

        PY_SCIP_CALL(GCGpricerIncludeSolver(
            (<Model>self.getMasterProb())._scip, c_solvername, c_desc, priority, heuristicEnabled, exactEnabled, PyPricingSolverUpdate,
            PyPricingSolverSolve, PyPricingSolverSolveHeur, PyPricingSolverFree, PyPricingSolverInit, PyPricingSolverExit,
            PyPricingSolverInitSol, PyPricingSolverExitSol, <GCG_SOLVERDATA*>pricingSolver))

        pricingSolver.model = <Model>weakref.proxy(self)
        pricingSolver.solvername = solvername
        Py_INCREF(pricingSolver)

    def listPricingSolvers(self):
        cdef Model mp = <Model>self.getMasterProb()
        cdef int n_pricing_solvers = GCGpricerGetNSolvers(mp._scip)
        cdef GCG_SOLVER** pricing_solvers = GCGpricerGetSolvers(mp._scip)

        return [GCGsolverGetName(pricing_solvers[i]).decode('utf-8') for i in range(n_pricing_solvers)]

    def setPricingSolverEnabled(self, pricing_solver_name, is_enabled=True):
        """Enables or disables exact and heuristic solving for the specified pricing solver.

        :param pricing_solver_name: The name of the pricing solver.
        :param is_enabled: Decides weather the pricing solver should be enabled or diabled.

        This is a convenience method to access the boolean parameters "pricingsolver/<name>/exactenabled" and
        "pricingsolver/<name>/heurenabled".

        Use :meth:`listPricingSolvers()` to obtain a list of all pricing solvers.
        """
        self.setPricingSolverExactEnabled(pricing_solver_name, is_enabled)
        self.setPricingSolverHeuristicEnabled(pricing_solver_name, is_enabled)

    def setPricingSolverExactEnabled(self, pricing_solver_name, is_enabled=True):
        """Enables or disables exact solving for the specified pricing solver.

        :param pricing_solver_name: The name of the pricing solver.
        :param is_enabled: Decides weather the pricing solver should be enabled or diabled.

        This is a convenience method to access the boolean parameter "pricingsolver/<name>/exactenabled".

        Use :meth:`listPricingSolvers()` to obtain a list of all pricing solvers.
        """
        self.setBoolParam("pricingsolver/{}/exactenabled".format(pricing_solver_name), is_enabled)

    def setPricingSolverHeuristicEnabled(self, pricing_solver_name, is_enabled=True):
        """Enables or disables heuristic solving for the specified pricing solver.

        :param pricing_solver_name: The name of the pricing solver.
        :param is_enabled: Decides weather the pricing solver should be enabled or diabled.

        This is a convenience method to access the boolean parameter "pricingsolver/<name>/heurenabled".

        Use :meth:`listPricingSolvers()` to obtain a list of all pricing solvers.
        """
        self.setBoolParam("pricingsolver/{}/heurenabled".format(pricing_solver_name), is_enabled)

    def includeDetector(self, Detector detector, detectorname, decchar, desc, freqcallround=1, maxcallround=INT_MAX, mincallround=0, freqcallroundoriginal=1, maxcallroundoriginal=INT_MAX, mincallroundoriginal=0, priority=0, enabled=True, enabledfinishing=False, enabledpostprocessing=False, skip=False, usefulrecall=False):
        """includes a detector

        :param detector: An object of a subclass of detector#Detector.
        :param detectorname: name of the detector

        For an explanation for all arguments, see :meth:`DECincludeDetector()`.
        """
        if len(decchar) != 1:
            raise ValueError("Length of value for 'decchar' must be 1")

        c_detectorname = str_conversion(detectorname)
        c_decchar = ord(str_conversion(decchar))
        c_desc = str_conversion(desc)
        PY_SCIP_CALL(DECincludeDetector(
            self._scip, c_detectorname, c_decchar, c_desc, freqcallround, maxcallround, mincallround,
            freqcallroundoriginal, maxcallroundoriginal, mincallroundoriginal, priority, enabled, enabledfinishing,
            enabledpostprocessing, skip, usefulrecall, <DEC_DETECTORDATA*>detector, PyDetectorFree, PyDetectorInit,
            PyDetectorExit, PyDetectorPropagatePartialdec, PyDetectorFinishPartialdec, PyDetectorPostprocessPartialdec,
            PyDetectorSetParamAggressive, PyDetectorSetParamDefault, PyDetectorSetParamFast))

        detector.model = <Model>weakref.proxy(self)
        detector.detectorname = detectorname
        Py_INCREF(detector)

    def listDetectors(self):
        """Lists all detectors that are currently included

        :return: A list of strings of the detector names

        .. note:: The detectors can be enabled or disabled using the appropriate methods by passing the name.

        .. seealso:: * :meth:`setDetectorEnabled`
                     * :meth:`setDetectorFinishingEnabled`
                     * :meth:`setDetectorPostprocessingEnabled`
        """
        cdef int n_detectors = GCGconshdlrDecompGetNDetectors(self._scip)
        cdef DEC_DETECTOR** detectors = GCGconshdlrDecompGetDetectors(self._scip)

        return [DECdetectorGetName(detectors[i]).decode('utf-8') for i in range(n_detectors)]

    def setDetectorEnabled(self, detector_name, is_enabled=True):
        """Enables or disables a detector for detecting partial decompositions.

        :param detector_name: The name of the detector.
        :param is_enabled: Decides weather the detector should be enabled or diabled.

        This is a convenience method to access the boolean parameter "detection/detectors/<name>/enabled".

        .. note:: Disabling a detector using this method is not enough to ensure that it will not run. In addition setDetectorFinishingEnabled() and setDetectorPostProcessingEnabled() have to be used.

        Use listDetectors() to obtain a list of all detectors.
        """
        # TODO test if detector_name exists
        self.setBoolParam("detection/detectors/{}/enabled".format(detector_name), is_enabled)

    def setDetectorFinishingEnabled(self, detector_name, is_enabled=True):
        """Enables or disables a detector for finishing partial decompositions.

        :param detector_name: The name of the detector.
        :param is_enabled: Decides weather the detector should be enabled or diabled.

        This is a convenience method to access the boolean parameter "detection/detectors/<name>/finishingenabled".

        .. seealso:: * :meth:`setDetectorEnabled`
        """
        # TODO test if detector_name exists
        self.setBoolParam("detection/detectors/{}/finishingenabled".format(detector_name), is_enabled)

    def setDetectorPostprocessingEnabled(self, detector_name, is_enabled=True):
        """Enables or disables a detector for postprocessing partial decompositions.

        :param detector_name: The name of the detector.
        :param is_enabled: Decides weather the detector should be enabled or diabled.

        This is a convenience method to access the boolean parameter "detection/detectors/<name>/postprocessingenabled".

        .. seealso:: * :meth:`setDetectorEnabled`
        """
        # TODO test if detector_name exists
        self.setBoolParam("detection/detectors/{}/postprocessingenabled".format(detector_name), is_enabled)

    def getMasterProb(self):
        """Provides access to the GCG master problem.

        :return: An instance of scip#Model that represents the master problem.
        """
        cdef SCIP * master_prob = GCGgetMasterprob(self._scip)
        return GCGMasterModel.create(master_prob)

    def setGCGSeparating(self, setting):
        """Sets parameter settings of all separators

        :param setting: the parameter settings (SCIP_PARAMSETTING)
        """
        # GCG API is inconsistant with SCIP, SCIPsetSeparating
        PY_SCIP_CALL(GCGsetSeparators(self._scip, setting))

    def writeAllDecomps(self, directory="alldecompositions/", extension="dec", bool original=True, bool presolved=True, createDirectory=True):
        """Writes all decompositions to disk

        :param directory: A path to a folder where to store the decomposition files
        :param extension: Extension without a dot. Decides the output format. Use "dec" to output decomposition files
        :param createDirectory: Automatically create the directory specified in ``directory`` if it does not exist
        """
        if createDirectory:
            Path(directory).mkdir(exist_ok=True, parents=True)
        c_directory = str_conversion(directory)
        c_extension = str_conversion(extension)
        PY_SCIP_CALL(DECwriteAllDecomps(self._scip, c_directory, c_extension, original, presolved))


cdef class GCGPricingModel(Model):
    @staticmethod
    cdef create(SCIP* scip):
        """Creates a pricing problem model and appropriately assigns the scip and bestsol parameters
        """
        if scip == NULL:
            raise Warning("cannot create Model with SCIP* == NULL")
        model = GCGPricingModel(createscip=False)
        model._scip = scip
        model._bestSol = Solution.create(scip, SCIPgetBestSol(scip))
        return model

    def createGcgCol(self, probnr, variables, vals, bool isray, redcost):
        """create a gcg column

        :param prob: number of corresponding pricing problem
        :param variables: (sorted) array of variables of corresponding pricing problem
        :param vals: array of solution values (belonging to vars)
        :param isray: is the column a ray?
        :param redcost: last known reduced cost
        """
        cdef GCG_COL * gcg_col
        nvars = len(variables)
        cdef SCIP_VAR ** c_vars = <SCIP_VAR**>malloc(nvars * sizeof(SCIP_VAR*))
        cdef SCIP_Real * c_vals = <SCIP_Real*>malloc(nvars * sizeof(SCIP_Real))

        for i in range(nvars):
            c_vars[i] = (<Variable>variables[i]).scip_var
            c_vals[i] = vals[i]

        GCGcreateGcgCol(self._scip, &gcg_col, probnr, c_vars, c_vals, nvars, isray, redcost)

        pyGCGCol = GCGColumn.create(gcg_col)

        free(c_vars)
        free(c_vals)

        return pyGCGCol


cdef class GCGMasterModel(Model):
    @staticmethod
    cdef create(SCIP* scip):
        """Creates a pricing problem model and appropriately assigns the scip and bestsol parameters
        """
        if scip == NULL:
            raise Warning("cannot create Model with SCIP* == NULL")
        model = GCGMasterModel(createscip=False)
        model._scip = scip
        model._bestSol = Solution.create(scip, SCIPgetBestSol(scip))
        return model

    def addCol(self, GCGColumn col):
        PY_SCIP_CALL(GCGpricerAddCol(self._scip, col.gcg_col))


<<<<<<< HEAD

    def getNNewBlocksVector(PartialDecomposition self):
        """!@brief gets number of blocks the detectors in the detectorchain added
        @return number of blocks the detectors in the detectorchain added.
        """
        cdef vector[int] result = self.thisptr.getNNewBlocksVector()
        return result


    def getNTotalStairlinkingvars(PartialDecomposition self):
        """!@brief Gets total number of stairlinking vars
        @return total number of stairlinking vars.
        """
        cdef int result = self.thisptr.getNTotalStairlinkingvars()
        return result


    def getNOpenconss(PartialDecomposition self):
        """!@brief Gets size of vector containing constraints not assigned yet
        @return returns size of vector containing constraints not assigned yet.
        """
        cdef int result = self.thisptr.getNOpenconss()
        return result


    def getNOpenvars(PartialDecomposition self):
        """!@brief Gets size of vector containing variables not assigned yet
        @return size of vector containing variables not assigned yet.
        """
        cdef int result = self.thisptr.getNOpenvars()
        return result


    def getNReps(PartialDecomposition self):
        """!@brief Gets the number of blockrepresentatives
        @return the number of blockrepresentatives.
        """
        cdef int result = self.thisptr.getNReps()
        return result


    def getNStairlinkingvars(PartialDecomposition self, int block):
        """!@brief Gets size of the vector containing stairlinking vars
        @param block id of the block the size of the stairlinking vector is asked for
        @return size of the vector containing stairlinking vars.
        """
        cdef int cpp_block = block
        cdef int result = self.thisptr.getNStairlinkingvars(cpp_block)
        return result


    def getNVars(PartialDecomposition self):
        """!@brief Gets number of vars
        @return number of vars.
        """
        cdef int result = self.thisptr.getNVars()
        return result


    def getNVarsForBlock(PartialDecomposition self, int block):
        """!@brief Gets size of the vector containing vars assigned to a block
        @param block id of the block the number of variables is asked for
        @return size of the vector containing vars assigned to a block.
        """
        cdef int cpp_block = block
        cdef int result = self.thisptr.getNVarsForBlock(cpp_block)
        return result


    def getNVarsForBlocks(PartialDecomposition self):
        """!@brief Gets overall number of vars assigned to a block
        @return number of vars that are assigned to any block.
        """
        cdef int result = self.thisptr.getNVarsForBlocks()
        return result


    # def getOpenconss(PartialDecomposition self):
    #     """@brief Gets array containing constraints not assigned yet
    #     @return array containing constraints not assigned yet.
    #     """
    #     # TODO implement function
    #     raise NotImplementedError()

    def getOpenconssVec(PartialDecomposition self):
        """!@brief Gets a vector containing constraint ids not assigned yet as vector
        @return returns a vector containing constraint ids not assigned yet as vector.
        """
        cdef vector[int] result = self.thisptr.getOpenconssVec()
        return result


    def getOpenvars(PartialDecomposition self):
        """!@brief Gets array containing variables not assigned yet
        @return returns array containing variables not assigned yet.
        """
        # TODO implement function
        raise NotImplementedError()

    def getOpenvarsVec(PartialDecomposition self):
        """!Gets array containing variables not assigned yet as vector
        @return array containing variables not assigned yet as vector.
        """
        cdef vector[int] result = self.thisptr.getOpenvarsVec()
        return result


    def getPctVarsToBorder(PartialDecomposition self, int detectorchainindex):
        """!@brief Gets fraction of variables assigned to the border for a detector

        @return fraction of variables assigned to the border for a detector.
        """
        cdef int cpp_detectorchainindex = detectorchainindex
        cdef double result = self.thisptr.getPctVarsToBorder(cpp_detectorchainindex)
        return result


    def getPctVarsToBorderVector(PartialDecomposition self):
        """!@brief Gets fraction of variables assigned to the border for detectors in detectorchain
        @return vector of fractions of variables assigned to the border for detectors in detectorchain.
        """
        cdef vector[double] result = self.thisptr.getPctVarsToBorderVector()
        return result


    def getPctVarsToBlock(PartialDecomposition self, int detectorchainindex):
        """!@brief Gets fraction of variables assigned to a block for a detector

        @return fraction of variables assigned to a block for a detector.
        """
        cdef int cpp_detectorchainindex = detectorchainindex
        cdef double result = self.thisptr.getPctVarsToBlock(cpp_detectorchainindex)
        return result


    def getPctVarsToBlockVector(PartialDecomposition self):
        """!@brief returns fraction of variables assigned to a block for detectors in detectorchain
        @return vector of fractions of variables assigned to a block for detectors in detectorchain.
        """
        cdef vector[double] result = self.thisptr.getPctVarsToBlockVector()
        return result


    def getPctVarsFromFree(PartialDecomposition self, int detectorchainindex):
        """!@brief Gets fraction of variables that are not longer open for a detector

        @return index of the detector in the detectorchain.
        """
        cdef int cpp_detectorchainindex = detectorchainindex
        cdef double result = self.thisptr.getPctVarsFromFree(cpp_detectorchainindex)
        return result


    def getPctVarsFromFreeVector(PartialDecomposition self):
        """!@brief Gets fraction of variables that are not longer open for detectors in detectorchain
        @return vector or fractions of variables that are not longer open for detectors in detectorchain.
        """
        cdef vector[double] result = self.thisptr.getPctVarsFromFreeVector()
        return result


    def getPctConssToBorder(PartialDecomposition self, int detectorchainindex):
        """!@brief Gets fraction of constraints assigned to the border for a detector
        @return returns fraction of constraints assigned to the border for a detector
        /
        /**.
        """
        cdef int cpp_detectorchainindex = detectorchainindex
        cdef double result = self.thisptr.getPctConssToBorder(cpp_detectorchainindex)
        return result


    def getPctConssToBorderVector(PartialDecomposition self):
        """!@brief Gets fraction of constraints assigned to the border for detectors in detectorchain
        @return vector of fractions of constraints assigned to the border for detectors in detectorchain.
        """
        cdef vector[double] result = self.thisptr.getPctConssToBorderVector()
        return result


    def getPctConssToBlock(PartialDecomposition self, int detectorchainindex):
        """!@brief Gets fraction of constraints assigned to a block for a detector
        @return fraction of constraints assigned to a block for a detector.
        """
        cdef int cpp_detectorchainindex = detectorchainindex
        cdef double result = self.thisptr.getPctConssToBlock(cpp_detectorchainindex)
        return result


    def getPctConssToBlockVector(PartialDecomposition self):
        """!@brief Gets fraction of constraints assigned to a block for detectors in detectorchain
        @return vector of fractions of constraints assigned to a block for detectors in detectorchain.
        """
        cdef vector[double] result = self.thisptr.getPctConssToBlockVector()
        return result


    def getPctConssFromFree(PartialDecomposition self, int detectorchainindex):
        """!@brief Gets fraction of constraints that are not longer open for a detector
        @return fraction of constraints that are not longer open for a detector.
        """
        cdef int cpp_detectorchainindex = detectorchainindex
        cdef double result = self.thisptr.getPctConssFromFree(cpp_detectorchainindex)
        return result


    def getPctConssFromFreeVector(PartialDecomposition self):
        """!@brief Gets fraction of constraints that are not longer open for detectors in detectorchain
        @return vector of fractions of constraints that are not longer open for detectors in detectorchain.
        """
        cdef vector[double] result = self.thisptr.getPctConssFromFreeVector()
        return result


    def getRepForBlock(PartialDecomposition self, int blockid):
        """!@brief Gets index of the representative block for a block, this might be blockid itself
        @param blockid id of the block the representative is asked for
        @return index of the representative block for a block, this might be blockid itself.
        """
        cdef int cpp_blockid = blockid
        cdef int result = self.thisptr.getRepForBlock(cpp_blockid)
        return result


    def getRepVarmap(PartialDecomposition self, int repid, int blockrepid):
        """!@brief Gets the represenation varmap

        Var map is vector for represenative repid and the blockrepid-th block that is represented by repid
        @param repid id of representative
        @param blockrepid id of block
        @return the represenation varmap as vector for represenative repid and the blockrepid-th block that is represented by repid.
        """
        cdef int cpp_repid = repid
        cdef int cpp_blockrepid = blockrepid
        cdef vector[int] result = self.thisptr.getRepVarmap(cpp_repid, cpp_blockrepid)
        return result


    def getDetprobdata(PartialDecomposition self):
        """!@brief Gets the corresponding detprobdata
        @return corresponding detprobdata.
        """
        cdef DETPROBDATA * result = self.thisptr.getDetprobdata()
        return DetProbData.create(result)

    def getStairlinkingvars(PartialDecomposition self, int block):
        """!@brief Gets array containing stairlinking vars,
        @note if a stairlinking variable links block i and i+1 it is only stored in vector of block i
        @param block id of the block the stairlinking variable varctor is asked for
        @return array containing stairlinking vars,.
        """
        cdef int cpp_block = block
        # TODO implement function
        raise NotImplementedError()

    def getVarsForBlock(PartialDecomposition self, int block):
        """!@brief Gets array containing vars of a block
        @param block id of the block the vars are requested for
        @return returns array containing vars of a block.
        """
        cdef int cpp_block = block
        cdef vector[int] result = self.thisptr.getVarsForBlock(cpp_block)
        return result


    def getVarProbindexForBlock(PartialDecomposition self, int varid, int block):
        """!@brief  Gets index in variables array of a block for a variable
        @param varid the id of the variable the index
        @param block the corresponding block id
        @return  returns index in variables array of a block for a variable.
        """
        cdef int cpp_varid = varid
        cdef int cpp_block = block
        cdef int result = self.thisptr.getVarProbindexForBlock(cpp_varid, cpp_block)
        return result


    def isComplete(PartialDecomposition self):
        """!@brief Gets whether this partialdec is complete,
        i.

        e. it has no more open constraints and variables
        @return TRUE iff this partialdec is complete
        """
        cdef bool result = self.thisptr.isComplete()
        return result


    def isConsMastercons(PartialDecomposition self, int cons):
        """!@brief Gets whether the cons is a master cons
        @param cons id of ccons to check if it is master constraint
        @return true iff the cons is a master cons.
        """
        cdef int cpp_cons = cons
        cdef bool result = self.thisptr.isConsMastercons(cpp_cons)
        return result


    def isConsOpencons(PartialDecomposition self, int cons):
        """!@brief Gets whether the cons is an open cons
        @param cons id of cons to check
        @return true iff the cons is an open cons.
        """
        cdef int cpp_cons = cons
        cdef bool result = self.thisptr.isConsOpencons(cpp_cons)
        return result


    def isAssignedToOrigProb(PartialDecomposition self):
        """!@brief Gets whether the partialdec is from the presolved problem
        @return true iff the partialdec is from the presolved problem.
        """
        cdef bool result = self.thisptr.isAssignedToOrigProb()
        return result


    @property
    def isSelected(PartialDecomposition self):
        """!Gets whether the partialdec is currently selected in explore menue
        @return true iff the partialdec is currently selected in explore menue.
        """
        cdef bool result = self.thisptr.isSelected()
        return result

    @isSelected.setter
    def isSelected(PartialDecomposition self, bool selected):
        """!@brief set the selection status of this partialdecs
        @param selected whether the partialdec is selected.
        """
        cdef bool cpp_selected = selected
        self.thisptr.setSelected(cpp_selected)

    # def isEqual(PartialDecomposition self, PartialDecomposition otherpartialdec, unsigned int * isequal, bool sortpartialdecs):
    #     """@brief method to check whether this partialdec is equal to a given other partialdec ( \see  isEqual(PARTIALDECOMP*))

    #     @return scip return code.
    #     """
    #     # TODO implement function
    #     raise NotImplementedError()

    # def isPropagatedBy(PartialDecomposition self, DEC_DETECTOR * detector):
    #     """@brief Gets whether this partialdec was propagated by specified detector
    #     @param detector pointer to detector to check for
    #     @return true iff this partialdec was propagated by detectorID.
    #     """
    #     # TODO implement function
    #     raise NotImplementedError()

    def isTrivial(PartialDecomposition self):
        """!@brief Gets whether this partialdec is considered to be trivial

        PARTIALDECOMP is considered trivial if all conss are in one block, all conss are in border,
        all variables linking or mastervars, or all constraints and variables are open
        @return true iff this partialdec is considered to be trivial.
        """
        cdef bool result = self.thisptr.isTrivial()
        return result


    def isVarBlockvarOfBlock(PartialDecomposition self, int var, int block):
        """!@brief Checks whether the var is assigned to the block
        @param var id of var to check
        @param block id of block to check
        @return true iff the var is assigned to the block.
        """
        cdef int cpp_var = var
        cdef int cpp_block = block
        cdef bool result = self.thisptr.isVarBlockvarOfBlock(cpp_var, cpp_block)
        return result


    def isVarLinkingvar(PartialDecomposition self, int var):
        """!@brief Checks whether the var is a linking var
        @param var id of var to check
        @return true iff the var is a linking var.
        """
        cdef int cpp_var = var
        cdef bool result = self.thisptr.isVarLinkingvar(cpp_var)
        return result


    def isVarMastervar(PartialDecomposition self, int var):
        """!@brief Checks whether the var is a master var
        @param var id of var to check
        @return true iff the var is a master var.
        """
        cdef int cpp_var = var
        cdef bool result = self.thisptr.isVarMastervar(cpp_var)
        return result


    def isVarOpenvar(PartialDecomposition self, int var):
        """!@brief Checks whether the var is an open var
        @param var id of var to check
        @return true iff the var is an open var
        /
        /**.
        """
        cdef int cpp_var = var
        cdef bool result = self.thisptr.isVarOpenvar(cpp_var)
        return result


    def isVarStairlinkingvar(PartialDecomposition self, int var):
        """!@brief Checks whether the var is a stairlinking var
        @param var id of var to check
        @return true iff the var is a stairlinking var.
        """
        cdef int cpp_var = var
        cdef bool result = self.thisptr.isVarStairlinkingvar(cpp_var)
        return result


    def isVarStairlinkingvarOfBlock(PartialDecomposition self, int var, int block):
        """!@brief Checks whether the var is a stairlinkingvar of a specified block
        @param var id of var to check if it is a stairlinking variable hitting specified block
        @param block id of block to check
        @return true iff the var is a stairlinkingvar of a specified block.
        """
        cdef int cpp_var = var
        cdef int cpp_block = block
        cdef bool result = self.thisptr.isVarStairlinkingvarOfBlock(cpp_var, cpp_block)
        return result


    # def printPartitionInformation(PartialDecomposition self, SCIP * givenscip, FILE * file):
    #     """@brief prints partition information as described in \see cls reader
    #     @param givenscip scip data structure
    #     @param file output file.
    #     """
    #     # TODO implement function
    #     raise NotImplementedError()

    def refineToBlocks(PartialDecomposition self):
        """!@brief refine partialdec with focus on blocks

        strategy: assigns open conss and vars if they can be found in blocks
        (without respect to open vars and conss  @see assignHittingOpenconss(), @see assignHittingOpenvars())
        @note partialdec might be not complete.
        """
        self.thisptr.refineToBlocks()

    def refineToMaster(PartialDecomposition self):
        """!@brief refine partialdec with focus on master

        strategy: do obvious ( @see considerImplicits()) assignments and
        assign other conss and vars to master if possible (@see assignOpenPartialHittingToMaster()).
        """
        self.thisptr.refineToMaster()

    def setConsPartitionStatistics(PartialDecomposition self, int detectorchainindex, ConsPart partition, object consclassesmaster):
        """!@brief registers statistics for a used conspartition.
        """
        cdef int cpp_detectorchainindex = detectorchainindex
        cdef ConsPartition * cpp_partition = partition.thisptr
        cdef vector[int] cpp_consclassesmaster = consclassesmaster
        self.thisptr.setConsPartitionStatistics(cpp_detectorchainindex, cpp_partition, cpp_consclassesmaster)

    def setConsToBlock(PartialDecomposition self, int consToBlock, int block):
        """!@brief adds a constraint to a block, does not delete this cons from list of open conss
        @param consToBlock id of cons to add
        @param block id of block to add.
        """
        cdef int cpp_consToBlock = consToBlock
        cdef int cpp_block = block
        self.thisptr.setConsToBlock(cpp_consToBlock, cpp_block)

    # def fixConsToBlock(PartialDecomposition self, int cons, int block):
    #     """@brief adds a constraint to a block
    #     @param cons id of cons to add
    #     @param block id of block to add.
    #     """
    #     cdef int cpp_cons = cons
    #     cdef int cpp_block = block
    #     self.thisptr.fixConsToBlock(cpp_cons, cpp_block)

    def setConsToMaster(PartialDecomposition self, int consToMaster):
        """!@brief adds a constraint to the master constraints, does not delete this cons from list of open conss
        @param consToMaster id of cons to add.
        """
        cdef int cpp_consToMaster = consToMaster
        self.thisptr.setConsToMaster(cpp_consToMaster)

    # def fixConsToMaster(PartialDecomposition self, int cons):
    #     """@brief fixes a constraint to the master constraints
    #     @param cons id of cons to add
    #     @warning This method modifies the vector PARTIALDECOMP::openconss! Hence, any kind of iterator might be invalid afterwards!.
    #     """
    #     cdef int cpp_cons = cons
    #     self.thisptr.fixConsToMaster(cpp_cons)

    # def setDetectorchain(PartialDecomposition self, object givenDetectorChain):
    #     """@brief sets the detectorchain with the given vector of detector pointers
    #     @param givenDetectorChain vector of detector pointers.
    #     """
    #     cdef vector[DEC_DETECTOR *] cpp_givenDetectorChain = givenDetectorChain
    #     self.thisptr.setDetectorchain(cpp_givenDetectorChain)

    # def setDetectorPropagated(PartialDecomposition self, DEC_DETECTOR * detector):
    #     """@brief sets partialdec to be propagated by a detector
    #     @param detector pointer to detector that is registered for this partialdec.
    #     """
    #     # TODO implement function
    #     raise NotImplementedError()

    # def setDetectorFinished(PartialDecomposition self, DEC_DETECTOR * detector):
    #     """@brief sets detector that finished the partialdec
    #     @param detector pointer to detector that has finished this partialdecs.
    #     """
    #     # TODO implement function
    #     raise NotImplementedError()

    # def setDetectorFinishedOrig(PartialDecomposition self, DEC_DETECTOR * detectorID):
    #     """@brief sets detector that finished the partialdec in the original problem
    #     @param detectorID pointer to detector that has finished this partialdecs
    #     @note does not add the detector to the detectorchain and does not modify partition statistics.
    #     """
    #     # TODO implement function
    #     raise NotImplementedError()

    def setFinishedByFinisher(PartialDecomposition self, bool finished):
        """!@brief sets whether this partialdec was finished by a finishing detector
        @param finished is this partialdecs finished by a finishing detector.
        """
        cdef bool cpp_finished = finished
        self.thisptr.setFinishedByFinisher(cpp_finished)

    def setFinishedByFinisherOrig(PartialDecomposition self, bool finished):
        """!@brief sets whether this partialdec was finished by a finishing detector in the original problem

        (in case this partialdec was translated)
        @param finished was this partialdecs finished by a finishing detector in orig.
        """
        cdef bool cpp_finished = finished
        self.thisptr.setFinishedByFinisherOrig(cpp_finished)

    def setNBlocks(PartialDecomposition self, int nblocks):
        """!@brief sets number of blocks, only increasing number allowed
        @param nblocks new number of blocks.
        """
        cdef int cpp_nblocks = nblocks
        self.thisptr.setNBlocks(cpp_nblocks)

    def setStemsFromOrig(PartialDecomposition self, bool fromorig):
        """!@brief sets whether this partialdec stems from an orig problem partialdec
        @param fromorig has this partialdec ancestors from the orig problem.
        """
        cdef bool cpp_fromorig = fromorig
        self.thisptr.setStemsFromOrig(cpp_fromorig)

    # def setUsergiven(PartialDecomposition self, cpp.USERGIVEN usergiven):
    #     """@brief sets whether this partialdec is user given
    #     @param usergiven is this partialdec user given.
    #     """
    #     self.thisptr.setUsergiven(usergiven)

    def setVarPartitionStatistics(PartialDecomposition self, int detectorchainindex, VarPart partition, object varclasseslinking, object varclassesmaster):
        """!@brief registers statistics for a used varpartition.
        """
        cdef int cpp_detectorchainindex = detectorchainindex
        cdef VarPartition * cpp_partition = partition.thisptr
        cdef vector[int] cpp_varclasseslinking = varclasseslinking
        cdef vector[int] cpp_varclassesmaster = varclassesmaster
        self.thisptr.setVarPartitionStatistics(cpp_detectorchainindex, cpp_partition, cpp_varclasseslinking, cpp_varclassesmaster)

    def setVarToBlock(PartialDecomposition self, int varToBlock, int block):
        """!@brief adds a variable to the linking variables, does not delete this var from list of open vars
        @param varToBlock id of var to be added
        @param block id of block to be added.
        """
        cdef int cpp_varToBlock = varToBlock
        cdef int cpp_block = block
        self.thisptr.setVarToBlock(cpp_varToBlock, cpp_block)

    def fixVarToBlock(PartialDecomposition self, int var, int block):
        """!@brief adds a variable to the linking variables
        @param var id of var to be added
        @param block id of block to be added.
        """
        cdef int cpp_var = var
        cdef int cpp_block = block
        self.thisptr.fixVarToBlock(cpp_var, cpp_block)

    def setVarToLinking(PartialDecomposition self, int varToLinking):
        """!@brief adds a variable to the linking variables, does not delete this var from list of open vars
        @param varToLinking var to be set to linking.
        """
        cdef int cpp_varToLinking = varToLinking
        self.thisptr.setVarToLinking(cpp_varToLinking)

    def fixVarToLinking(PartialDecomposition self, int var):
        """!@brief adds a variable to the linking variables
        @param var var to be set to linking.
        """
        cdef int cpp_var = var
        self.thisptr.fixVarToLinking(cpp_var)

    def setVarToMaster(PartialDecomposition self, int varToMaster):
        """!@brief adds a variable to the master variables, does not delete this var from list of open vars

        master variables hit only constraints in the master.
        """
        cdef int cpp_varToMaster = varToMaster
        self.thisptr.setVarToMaster(cpp_varToMaster)

    def fixVarToMaster(PartialDecomposition self, int var):
        """!@brief adds a variable to the master variables

        master variables hit only constraints in the master.
        """
        cdef int cpp_var = var
        self.thisptr.fixVarToMaster(cpp_var)

    def setVarToStairlinking(PartialDecomposition self, int varToStairLinking, int block1, int block2):
        """!@brief adds a variable to the stairlinking variables, does not delete this var from list of open vars
        @param varToStairLinking id of variable to be added
        @param block1 id of block one
        @param block2 id of block two
        @note stairlinking variables are only registered in block with smaller index.
        """
        cdef int cpp_varToStairLinking = varToStairLinking
        cdef int cpp_block1 = block1
        cdef int cpp_block2 = block2
        self.thisptr.setVarToStairlinking(cpp_varToStairLinking, cpp_block1, cpp_block2)

    def fixVarToStairlinking(PartialDecomposition self, int var, int firstblock):
        """!@brief adds a variable to the stairlinking variables
        @param var id of variable to be added
        @param firstblock stairlinking variables hit exactly two consecutive blocks, this is the index of the first of these blocks
        @note stairlinking variables are only registered in block with smaller index.
        """
        cdef int cpp_var = var
        cdef int cpp_firstblock = firstblock
        self.thisptr.fixVarToStairlinking(cpp_var, cpp_firstblock)

    def fixConsToBlockByName(PartialDecomposition self, consname, int blockid):
        """!@brief assigns a constraint by name to a block
        @see fixConsToBlock
        @returns true iff successful.
        """
        c_consname = str_conversion(consname)
        cdef int cpp_blockid = blockid
        cdef bool result = self.thisptr.fixConsToBlockByName(c_consname, cpp_blockid)
        return result


    def fixVarToBlockByName(PartialDecomposition self, varname, int blockid):
        """!@brief assigns a variable by name to a block
        @see fixVarToBlock
        @returns true iff successful.
        """
        c_varname = str_conversion(varname)
        cdef int cpp_blockid = blockid
        cdef bool result = self.thisptr.fixVarToBlockByName(c_varname, cpp_blockid)
        return result


    def fixConsToMasterByName(PartialDecomposition self, consname):
        """!@brief assgins a constraint by name as master
        @see fixConsToMaster
        @returns true iff successful.
        """
        c_consname = str_conversion(consname)
        cdef bool result = self.thisptr.fixConsToMasterByName(c_consname)
        return result


    def fixVarToMasterByName(PartialDecomposition self, varname):
        """!@brief assigns a variable with given name as master
        @see fixVarToMaster
        @returns true iff successful.
        """
        c_varname = str_conversion(varname)
        cdef bool result = self.thisptr.fixVarToMasterByName(c_varname)
        return result


    def fixVarToLinkingByName(PartialDecomposition self, varname):
        """!@brief assigns a variable by name to the linking variables
        @see fixVarToLinking
        @returns true iff successful.
        """
        c_varname = str_conversion(varname)
        cdef bool result = self.thisptr.fixVarToLinkingByName(c_varname)
        return result


    def showVisualisation(PartialDecomposition self):
        """!@brief generates and opens a gp visualization of the partialdec
        @see visual/pdfreader and
        @note linux only.
        """
        self.thisptr.showVisualisation()

    # def generateVisualisation(PartialDecomposition self, filename, outname, GP_OUTPUT_FORMAT outputformat):
    #     """@brief generates a visualization of the partialdec using gnuplot
    #     @param filename Path where to store the gp file
    #     @param outname Path at which gnuplot will output its result
    #     @param outputformat The format of the gnuplot output.

    #     Should match the file extension of outname
    #     @note linux only, requires gnuplot
    #     """
    #     # TODO implement function
    #     raise NotImplementedError()

    # def writeVisualisationFile(PartialDecomposition self, filename, outname, GP_OUTPUT_FORMAT outputformat):
    #     """@brief writes a gp visualization of the partialdec to a file
    #     @param filename Path where to store the gp file
    #     @param outname Path at which gnuplot will output its result
    #     @param outputformat The format of the gnuplot output.

    #     Should match the file extension of outname
    #     """
    #     # TODO implement function
    #     raise NotImplementedError()

    def shouldCompletedByConsToMaster(PartialDecomposition self):
        """!@brief Checks whether this partialdec is a userpartialdec that should be completed

        the completion should be done by setting unspecified constraints to master
        @return TRUE iff this partialdec is a userpartialdec that should be completed.
        """
        cdef unsigned int result = self.thisptr.shouldCompletedByConsToMaster()
        return result


    def sort(PartialDecomposition self):
        """!@brief sorts the vars and conss data structures by their indices
        @returns true if the internal order of variables or constraints changed.
        """
        cdef bool result = self.thisptr.sort()
        return result


    def setPctConssToBlockVector(PartialDecomposition self, object newvector):
        """!@brief set statistical vector of fractions of constraints set to blocks per involved detector
        @param newvector vector of fractions of constraints set to blocks per involved detector.
        """
        cdef vector[double] cpp_newvector = newvector
        self.thisptr.setPctConssToBlockVector(cpp_newvector)

    def setPctConssFromFreeVector(PartialDecomposition self, object newvector):
        """!@brief set statistical vector of fractions of constraints that are not longer open per involved detector
        @param newvector vector of fractions of constraints that are not longer open per involved detector.
        """
        cdef vector[double] cpp_newvector = newvector
        self.thisptr.setPctConssFromFreeVector(cpp_newvector)

    def setPctConssToBorderVector(PartialDecomposition self, object newvector):
        """!@brief set statistical vector of fractions of constraints assigned to the border per involved detector
        @param newvector vector of fractions of constraints assigned to the border per involved detector.
        """
        cdef vector[double] cpp_newvector = newvector
        self.thisptr.setPctConssToBorderVector(cpp_newvector)

    def setPctVarsToBorderVector(PartialDecomposition self, object newvector):
        """!@brief set statistical vector of fraction of variables assigned to the border per involved detector
        @param newvector vector of fractions of variables assigned to the border per involved detector.
        """
        cdef vector[double] cpp_newvector = newvector
        self.thisptr.setPctVarsToBorderVector(cpp_newvector)

    def setPctVarsToBlockVector(PartialDecomposition self, object newvector):
        """!@brief set statistical vector of fractions of variables assigned to a block per involved detector
        @param newvector vector of fractions of variables assigned to a block per involved detector.
        """
        cdef vector[double] cpp_newvector = newvector
        self.thisptr.setPctVarsToBlockVector(cpp_newvector)

    def setPctVarsFromFreeVector(PartialDecomposition self, object newvector):
        """!@brief set statistical vector of variables that are not longer open per involved detector
        @param newvector vector of fractions of variables that are not longer open per involved detector.
        """
        cdef vector[double] cpp_newvector = newvector
        self.thisptr.setPctVarsFromFreeVector(cpp_newvector)

    def setDetectorClockTimes(PartialDecomposition self, object newvector):
        """!@brief set statistical vector of the times that the detectors needed for detecting per involved detector
        @param newvector vector of the times that the detectors needed for detecting per involved detector.
        """
        cdef vector[double] cpp_newvector = newvector
        self.thisptr.setDetectorClockTimes(cpp_newvector)

    @property
    def classicScore(PartialDecomposition self):
        """!@brief gets the classic score

        @note -1 iff not calculated yet, \see GCGconshdlrDecompCalcClassicScore
        @returns border area score.
        """
        cdef double result = self.thisptr.getClassicScore()
        return result


    @classicScore.setter
    def classicScore(PartialDecomposition self, double score):
        """!@brief set the classic score.
        """
        cdef double cpp_score = score
        self.thisptr.setClassicScore(cpp_score)

    @property
    def borderAreaScore(PartialDecomposition self):
        """!@brief gets the border area score

        @note -1 iff not calculated yet, \see GCGconshdlrDecompCalcBorderAreaScore
        @returns border area score.
        """
        cdef double result = self.thisptr.getBorderAreaScore()
        return result


    @borderAreaScore.setter
    def borderAreaScore(PartialDecomposition self, double score):
        """!@brief set the border area score.
        """
        cdef double cpp_score = score
        self.thisptr.setBorderAreaScore(cpp_score)

    @property
    def maxWhiteScore(PartialDecomposition self):
        """!@brief gets the maximum white area score

        "maximum white score" is fraction of the area of the decomposed matrix that is neither block or border
        @note -1 iff not calculated yet, \see GCGconshdlrDecompCalcMaxWhiteScore
        @returns maximum  white area score
        .
        """
        cdef double result = self.thisptr.getMaxWhiteScore()
        return result


    @maxWhiteScore.setter
    def maxWhiteScore(PartialDecomposition self, double score):
        """!@brief set the maximum white area score.
        """
        cdef double cpp_score = score
        self.thisptr.setMaxWhiteScore(cpp_score)

    @property
    def maxForWhiteScore(PartialDecomposition self):
        """!@brief gets the maximum foreseeing white area score

        @note -1 iff not calculated yet, \see GCGconshdlrDecompCalcMaxForseeingWhiteScore
        @returns maximum foreseeing white area score
        .
        """
        cdef double result = self.thisptr.getMaxForWhiteScore()
        return result


    @maxForWhiteScore.setter
    def maxForWhiteScore(PartialDecomposition self, double score):
        """!@brief set the maximum foreseeing white area score.
        """
        cdef double cpp_score = score
        self.thisptr.setMaxForWhiteScore(cpp_score)

    @property
    def partForWhiteScore(PartialDecomposition self):
        """!@brief gets the setpartitioning maximum foreseeing white area score

        @note -1 iff not calculated yet, \see GGCGconshdlrDecompCalcSetPartForseeingWhiteScore
        @returns setpartitioning maximum foreseeing white area score
        .
        """
        cdef double result = self.thisptr.getSetPartForWhiteScore()
        return result


    @partForWhiteScore.setter
    def partForWhiteScore(PartialDecomposition self, double score):
        """!@brief set the setpartitioning maximum foreseeing white area score.
        """
        cdef double cpp_score = score
        self.thisptr.setSetPartForWhiteScore(cpp_score)

    @property
    def maxForWhiteAggScore(PartialDecomposition self):
        """!@brief gets the maximum foreseeing white area score with respect to aggregatable blocks

        @note -1 iff not calculated yet, \see GCGconshdlrDecompCalcMaxForeseeingWhiteAggScore
        @returns maximum foreseeing white area score with respect to aggregatable blocks
        .
        """
        cdef double result = self.thisptr.getMaxForWhiteAggScore()
        return result


    @maxForWhiteAggScore.setter
    def maxForWhiteAggScore(PartialDecomposition self, double score):
        """!@brief set the maximum foreseeing white area score with respect to aggregatable blocks.
        """
        cdef double cpp_score = score
        self.thisptr.setMaxForWhiteAggScore(cpp_score)

    @property
    def partForWhiteAggScore(PartialDecomposition self):
        """!@brief gets the setpartitioning maximum foreseeing white area score with respect to aggregateable

        @note -1 iff not calculated yet, \see GCGconshdlrDecompCalcSetPartForWhiteAggScore
        @returns setpartitioning maximum foreseeing white area score with respect to aggregateable.
        """
        cdef double result = self.thisptr.getSetPartForWhiteAggScore()
        return result


    @partForWhiteAggScore.setter
    def partForWhiteAggScore(PartialDecomposition self, double score):
        """!@brief set the setpartitioning maximum foreseeing white area score with respect to aggregateable.
        """
        cdef double cpp_score = score
        self.thisptr.setSetPartForWhiteAggScore(cpp_score)

    @property
    def bendersScore(PartialDecomposition self):
        """!@brief gets the benders score

        @note -1 iff not calculated yet, \see GCGconshdlrDecompCalcBendersScore
        @returns benders score.
        """
        cdef double result = self.thisptr.getBendersScore()
        return result


    @bendersScore.setter
    def bendersScore(PartialDecomposition self, double score):
        """!@brief set the benders score.
        """
        cdef double cpp_score = score
        self.thisptr.setBendersScore(cpp_score)

    @property
    def strongDecompScore(PartialDecomposition self):
        """!@brief gets the strong decomposition score

        @note -1 iff not calculated yet, \see GCGconshdlrDecompCalcStrongDecompositionScore
        @returns strong decomposition score.
        """
        cdef double result = self.thisptr.getStrongDecompScore()
        return result


    @strongDecompScore.setter
    def strongDecompScore(PartialDecomposition self, double score):
        """!@brief set the strong decomposition score.
        """
        cdef double cpp_score = score
        self.thisptr.setStrongDecompScore(cpp_score)

    def prepare(PartialDecomposition self):
        """!sorts the partialdec and calculates a its implicit assignments, hashvalue and evaluation

        @returns SCIP_OKAY if the result is consistent, SCIP_ERROR if there was an inconsistency.
        """
        self.thisptr.prepare()

    def aggInfoCalculated(PartialDecomposition self):
        """!@brief Checks if the aggregation information was already calculated
        @return true iff the aggregation information was already calculated.
        """
        cdef bool result = self.thisptr.aggInfoCalculated()
        return result


    def calcAggregationInformation(PartialDecomposition self, bool ignoreDetectionLimits):
        """!@brief computes if aggregation of sub problems is possible

        checks if aggregation of sub problems is possible and stores the corresponding aggregation information

        @param ignoreDetectionLimits Set to true if computation should ignore detection limits.

        This parameter is ignored if the patched bliss version is not present.
        """
        cdef bool cpp_ignoreDetectionLimits = ignoreDetectionLimits
        self.thisptr.calcAggregationInformation(cpp_ignoreDetectionLimits)

    def getConssForBlocks(PartialDecomposition self):
        cdef vector[vector[int] ] result = self.thisptr.getConssForBlocks()
        return result


    def getTranslatedpartialdecid(PartialDecomposition self):
        cdef int result = self.thisptr.getTranslatedpartialdecid()
        return result


    def setTranslatedpartialdecid(PartialDecomposition self, int decid):
        cdef int cpp_decid = decid
        self.thisptr.setTranslatedpartialdecid(cpp_decid)

    def buildDecChainString(PartialDecomposition self, buffer):
        """!@brief creates a detector chain short string for this partialdec, is built from detector chain.
        """
        c_buffer = str_conversion(buffer)
        self.thisptr.buildDecChainString(c_buffer)

    # END AUTOGENERATED BLOCK
    def getVisuName(PartialDecomposition self):
        output = self.thisptr.getVisualizationName().decode('UTF-8')
        return output

    def matrix(PartialDecomposition self, obj=False, b=False):
        cdef map[pair[int, int], double] mat = self.thisptr.writeNonzeroMatrix()
        dictionary = <dict>mat

        X = list()
        Y = list()
        vals = list()
        for key, value in dictionary.items():
            if obj == True and b == True:
                X.append(key[0])
                Y.append(key[1])
                vals.append(value)
            elif b == True and obj == False:
                if key[0] != -1:
                    X.append(key[0])
                    Y.append(key[1])
                    vals.append(value)
            elif obj == True and b == False:
                if key[1] != self.getNVars() and key[1] != -1:
                    X.append(key[0])
                    Y.append(key[1])
                    vals.append(value)
            else:
                if key[0] != -1 and key[1] != self.getNVars() and key[1] != -1:
                    X.append(key[0])
                    Y.append(key[1])
                    vals.append(value)
        return X, Y, vals

    def matrixMIPLIBConsType(PartialDecomposition self, obj=False, b=False):
        cdef map[pair[int, int], int] mat = self.thisptr.writeMIPLIBConsTypeMatrix()
        dictionary = <dict>mat

        X = list()
        Y = list()
        vals = list()
        for key, value in dictionary.items():
            if obj == True and b == True:
                X.append(key[0])
                Y.append(key[1])
                vals.append(value)
            elif b == True and obj == False:
                if key[0] != -1:
                    X.append(key[0])
                    Y.append(key[1])
                    vals.append(value)
            elif obj == True and b == False:
                if key[1] != self.getNVars() and key[1] != -1:
                    X.append(key[0])
                    Y.append(key[1])
                    vals.append(value)
            else:
                if key[0] != -1 and key[1] != self.getNVars() and key[1] != -1:
                    X.append(key[0])
                    Y.append(key[1])
                    vals.append(value)
        return X, Y, vals

    def matrixSCIPVarType(PartialDecomposition self, obj=False, b=False):
        cdef map[pair[int, int], int] mat = self.thisptr.writeSCIPVarTypeMatrix()
        dictionary = <dict>mat

        X = list()
        Y = list()
        vals = list()
        for key, value in dictionary.items():
            if obj == True and b == True:
                X.append(key[0])
                Y.append(key[1])
                vals.append(value)
            elif b == True and obj == False:
                if key[0] != -1:
                    X.append(key[0])
                    Y.append(key[1])
                    vals.append(value)
            elif obj == True and b == False:
                if key[1] != self.getNVars() and key[1] != -1:
                    X.append(key[0])
                    Y.append(key[1])
                    vals.append(value)
            else:
                if key[0] != -1 and key[1] != self.getNVars() and key[1] != -1:
                    X.append(key[0])
                    Y.append(key[1])
                    vals.append(value)
        return X, Y, vals

    def visualize(PartialDecomposition self, fname=None, figsize=(12, 8), dpi=None, title=True, matrixType='nonzero', only_boxes=False, nonzero=True, obj=False, b=False, boxes=True, s=1, alpha=1, cmap=None, linkingcolor='#FFB72D', mastercolor='#1340C7', blockcolor='#718CDB', stairlinkingcolor='#886100', opencolor='#FFD88F', linecolor='#000000'):
        try:
            import matplotlib.pyplot as plt
            import matplotlib.patches as patches
            import matplotlib.colors as colors
            import numpy as np

            if matrixType=='nonzero':
                X, Y, vals = self.matrix(obj=obj, b=b)
            elif matrixType == 'miplibconstype':
                X, Y, vals = self.matrixMIPLIBConsType(obj=obj, b=b)
            elif matrixType == 'scipvartype':
                X, Y, vals = self.matrixSCIPVarType(obj=obj, b=b)

            fig, ax = plt.subplots(figsize=figsize)

            #set title
            if title==True:
                ax.set_title(self.getVisuName())

            #create the boxes
            if boxes==True:
                rowboxcounter = 0
                colboxcounter = 0

                if self.getNLinkingvars()!=0:
                    lvars = patches.Rectangle((0,0), self.getNLinkingvars(), self.getNConss(), linewidth=0.8, alpha=alpha, facecolor=linkingcolor, zorder=0, edgecolor=linecolor)
                    ax.add_patch(lvars)
                    colboxcounter+=self.getNLinkingvars()

                if self.getNMasterconss()!=0:
                    master = patches.Rectangle((0,0), self.getNVars(), self.getNMasterconss(), linewidth=0.8, alpha=alpha, facecolor=mastercolor, zorder=0, edgecolor=linecolor)
                    ax.add_patch(master)
                    rowboxcounter+=self.getNMasterconss()

                if self.getNMastervars()!=0:
                    colboxcounter+=self.getNMastervars()

                for b in range(self.getNBlocks()):
                    block = patches.Rectangle((colboxcounter,rowboxcounter), self.getNVarsForBlock(b), self.getNConssForBlock(b), linewidth=0.8, alpha=alpha, facecolor=blockcolor, zorder=0, edgecolor=linecolor)
                    ax.add_patch(block)
                    colboxcounter += self.getNVarsForBlock(b)
                    if self.getNStairlinkingvars(b)!=0:
                        stairlinking = patches.Rectangle((colboxcounter,rowboxcounter), self.getNStairlinkingvars(b), self.getNConssForBlock(b)+self.getNConssForBlock(b+1), linewidth=0.8, alpha=alpha, facecolor=stairlinkingcolor, zorder=0, edgecolor=linecolor)
                        ax.add_patch(stairlinking)
                    colboxcounter += self.getNStairlinkingvars(b)
                    rowboxcounter += self.getNConssForBlock(b)

                if self.getNOpenvars()!=0:
                    openrec = patches.Rectangle((colboxcounter,rowboxcounter), self.getNOpenvars(), self.getNOpenconss(), linewidth=0.8, alpha=alpha, facecolor=opencolor, zorder=0, edgecolor=linecolor)
                    ax.add_patch(openrec)
                    colboxcounter += self.getNOpenvars()
                    rowboxcounter += self.getNOpenconss()

            #set the zorder of the scatter-points
            zorderForBoxes = 0
            if boxes == True:
                zorderForBoxes = 1

            #plot the coefficients
            if only_boxes != True:
                if matrixType == 'nonzero':
                    if nonzero == True:
                        if cmap == None:
                            scatter=ax.scatter([y+0.5 for y in Y], [x+0.5 for x in X], c='black', s=s, alpha=1, zorder=zorderForBoxes)
                        else:
                            scatter=ax.scatter([y+0.5 for y in Y], [x+0.5 for x in X], c=cmap, s=s, alpha=1, zorder=zorderForBoxes)
                    else:
                        if cmap == None:
                            scatter=ax.scatter([y+0.5 for y in Y], [x+0.5 for x in X], c=vals, s=s, alpha=1, zorder=zorderForBoxes)
                        else:
                            scatter=ax.scatter([y+0.5 for y in Y], [x+0.5 for x in X], c=vals, cmap=cmap, s=s, alpha=1, zorder=zorderForBoxes)
                        fig.colorbar(scatter)
                elif matrixType == 'miplibconstype':
                    if cmap == None:
                        scatter=ax.scatter([y+0.5 for y in Y], [x+0.5 for x in X], c=vals, cmap=plt.get_cmap('tab20', 18), vmin=-1, vmax=17, s=s, alpha=1, zorder=zorderForBoxes)
                        cbar = plt.colorbar(scatter)  
                        cbar.set_ticks(np.arange(-0.5, 17.5, 1))
                        cbar.set_ticklabels(['NONE','EMPTY','FREE','SING','AGGR','PREC','VARB','SPAR','SPAC','SCOV','CARD','INVK','EQUK','BINP','KNAP','IKNA','MIXB','GENL'])
                        cbar.ax.set_ylabel('MIPLIB constypes', rotation=270)
                    else:
                        scatter=ax.scatter([y+0.5 for y in Y], [x+0.5 for x in X], c=vals, cmap=cmap, s=s, alpha=1, zorder=zorderForBoxes)
                        fig.colorbar(scatter)
                elif matrixType == 'scipvartype':
                    if cmap == None:
                        scatter=ax.scatter([y+0.5 for y in Y], [x+0.5 for x in X], c=vals, cmap=plt.get_cmap('tab10', 5), vmin=-1, vmax=4, s=s, alpha=1, zorder=zorderForBoxes)
                        cbar = plt.colorbar(scatter)  
                        cbar.set_ticks(np.arange(-0.5, 4.5, 1))
                        cbar.set_ticklabels(['NONE','BIN','INT','IMPL','CONT'])
                        cbar.ax.set_ylabel('SCIP vartypes', rotation=270)
                    else:
                        scatter=ax.scatter([y+0.5 for y in Y], [x+0.5 for x in X], c=vals, cmap=cmap, s=s, alpha=1, zorder=zorderForBoxes)
                        fig.colorbar(scatter)

            #adjust x-axis and y-axis
            if b == True:
                ax.set_xlim([-1, self.getNVars()+1])
            else:
                ax.set_xlim([0, self.getNVars()])
            
            if obj == True:
                ax.set_ylim([-1, self.getNConss()])
            else:
                ax.set_ylim([0, self.getNConss()])
            ax.xaxis.tick_top()
            ax.invert_yaxis()

            if fname != None:
                plt.savefig(fname=fname, dpi=dpi)
                plt.close()
            else:
                plt.show()

        except ImportError:
            print("matplotlib is needed")

    def _repr_svg_(self):
        return self.__generate_visualization("svg")

    def _repr_png_(self):
        return self.__generate_visualization("png")

    cdef __generate_visualization(self, format="svg"):
        format = format.lower()
        if format not in ["svg", "png"]:
            raise ValueError(f"Format {format} is not supported. Only \"svg\" and \"png\" are supported.")

        if format not in self._visualizations:
            with tempfile.TemporaryDirectory() as td:
                temp_path = Path(td)

                gp_filename = temp_path.joinpath("vis.gp")
                outfile = temp_path.joinpath("vis").with_suffix(f".{format}")

                c_gp_filename = str_conversion(str(gp_filename))
                c_outfile = str_conversion(str(outfile))

                if format == "svg":
                    c_output_format = GP_OUTPUT_FORMAT_SVG
                elif format == "png":
                    c_output_format = GP_OUTPUT_FORMAT_PNG

                self.thisptr.generateVisualisation(c_gp_filename, c_outfile, c_output_format)

                if format == "svg":
                    data = outfile.read_text()
                elif format == "png":
                    data = outfile.read_bytes()
                self._visualizations[format] = data

        return self._visualizations[format]


    def __repr__(PartialDecomposition self):
        return f"<PartialDecomposition: nBlocks={self.getNBlocks()}, nMasterConss={self.getNMasterconss()}, nMasterVars={self.getNMastervars()}, nLinkingVars={self.getNLinkingvars()}, maxForWhiteScore={self.maxForWhiteScore}>"


cdef class DetProbData:
    """!class to manage the detection process and data for one coefficient matrix of a MIP, usually there is one detprobdata for the original and one detprobdata for the presolved problem.
    """
    cdef DETPROBDATA * thisptr
    cdef bool delete_thisptr

    # make DetProbData weak referentiable
    cdef object __weakref__

    def __cinit__(self):
        self.thisptr = NULL
        self.delete_thisptr = True

    def __dealloc__(self):
        if self.delete_thisptr and self.thisptr != NULL:
            del self.thisptr
=======
cdef class GCGColumn:
    """Base class holding a pointer to corresponding GCG_COL"""
>>>>>>> 8fff293a

    @staticmethod
    cdef create(GCG_COL* gcgcol):
        if gcgcol == NULL:
            raise Warning("cannot create Column with GCG_COL* == NULL")
        col = GCGColumn()
        col.gcg_col = gcgcol
        return col

    def __hash__(self):
        return hash(<size_t>self.gcg_col)

    def __eq__(self, other):
        return (self.__class__ == other.__class__ and self.gcg_col == (<GCGColumn>other).gcg_col)<|MERGE_RESOLUTION|>--- conflicted
+++ resolved
@@ -404,1274 +404,8 @@
         PY_SCIP_CALL(GCGpricerAddCol(self._scip, col.gcg_col))
 
 
-<<<<<<< HEAD
-
-    def getNNewBlocksVector(PartialDecomposition self):
-        """!@brief gets number of blocks the detectors in the detectorchain added
-        @return number of blocks the detectors in the detectorchain added.
-        """
-        cdef vector[int] result = self.thisptr.getNNewBlocksVector()
-        return result
-
-
-    def getNTotalStairlinkingvars(PartialDecomposition self):
-        """!@brief Gets total number of stairlinking vars
-        @return total number of stairlinking vars.
-        """
-        cdef int result = self.thisptr.getNTotalStairlinkingvars()
-        return result
-
-
-    def getNOpenconss(PartialDecomposition self):
-        """!@brief Gets size of vector containing constraints not assigned yet
-        @return returns size of vector containing constraints not assigned yet.
-        """
-        cdef int result = self.thisptr.getNOpenconss()
-        return result
-
-
-    def getNOpenvars(PartialDecomposition self):
-        """!@brief Gets size of vector containing variables not assigned yet
-        @return size of vector containing variables not assigned yet.
-        """
-        cdef int result = self.thisptr.getNOpenvars()
-        return result
-
-
-    def getNReps(PartialDecomposition self):
-        """!@brief Gets the number of blockrepresentatives
-        @return the number of blockrepresentatives.
-        """
-        cdef int result = self.thisptr.getNReps()
-        return result
-
-
-    def getNStairlinkingvars(PartialDecomposition self, int block):
-        """!@brief Gets size of the vector containing stairlinking vars
-        @param block id of the block the size of the stairlinking vector is asked for
-        @return size of the vector containing stairlinking vars.
-        """
-        cdef int cpp_block = block
-        cdef int result = self.thisptr.getNStairlinkingvars(cpp_block)
-        return result
-
-
-    def getNVars(PartialDecomposition self):
-        """!@brief Gets number of vars
-        @return number of vars.
-        """
-        cdef int result = self.thisptr.getNVars()
-        return result
-
-
-    def getNVarsForBlock(PartialDecomposition self, int block):
-        """!@brief Gets size of the vector containing vars assigned to a block
-        @param block id of the block the number of variables is asked for
-        @return size of the vector containing vars assigned to a block.
-        """
-        cdef int cpp_block = block
-        cdef int result = self.thisptr.getNVarsForBlock(cpp_block)
-        return result
-
-
-    def getNVarsForBlocks(PartialDecomposition self):
-        """!@brief Gets overall number of vars assigned to a block
-        @return number of vars that are assigned to any block.
-        """
-        cdef int result = self.thisptr.getNVarsForBlocks()
-        return result
-
-
-    # def getOpenconss(PartialDecomposition self):
-    #     """@brief Gets array containing constraints not assigned yet
-    #     @return array containing constraints not assigned yet.
-    #     """
-    #     # TODO implement function
-    #     raise NotImplementedError()
-
-    def getOpenconssVec(PartialDecomposition self):
-        """!@brief Gets a vector containing constraint ids not assigned yet as vector
-        @return returns a vector containing constraint ids not assigned yet as vector.
-        """
-        cdef vector[int] result = self.thisptr.getOpenconssVec()
-        return result
-
-
-    def getOpenvars(PartialDecomposition self):
-        """!@brief Gets array containing variables not assigned yet
-        @return returns array containing variables not assigned yet.
-        """
-        # TODO implement function
-        raise NotImplementedError()
-
-    def getOpenvarsVec(PartialDecomposition self):
-        """!Gets array containing variables not assigned yet as vector
-        @return array containing variables not assigned yet as vector.
-        """
-        cdef vector[int] result = self.thisptr.getOpenvarsVec()
-        return result
-
-
-    def getPctVarsToBorder(PartialDecomposition self, int detectorchainindex):
-        """!@brief Gets fraction of variables assigned to the border for a detector
-
-        @return fraction of variables assigned to the border for a detector.
-        """
-        cdef int cpp_detectorchainindex = detectorchainindex
-        cdef double result = self.thisptr.getPctVarsToBorder(cpp_detectorchainindex)
-        return result
-
-
-    def getPctVarsToBorderVector(PartialDecomposition self):
-        """!@brief Gets fraction of variables assigned to the border for detectors in detectorchain
-        @return vector of fractions of variables assigned to the border for detectors in detectorchain.
-        """
-        cdef vector[double] result = self.thisptr.getPctVarsToBorderVector()
-        return result
-
-
-    def getPctVarsToBlock(PartialDecomposition self, int detectorchainindex):
-        """!@brief Gets fraction of variables assigned to a block for a detector
-
-        @return fraction of variables assigned to a block for a detector.
-        """
-        cdef int cpp_detectorchainindex = detectorchainindex
-        cdef double result = self.thisptr.getPctVarsToBlock(cpp_detectorchainindex)
-        return result
-
-
-    def getPctVarsToBlockVector(PartialDecomposition self):
-        """!@brief returns fraction of variables assigned to a block for detectors in detectorchain
-        @return vector of fractions of variables assigned to a block for detectors in detectorchain.
-        """
-        cdef vector[double] result = self.thisptr.getPctVarsToBlockVector()
-        return result
-
-
-    def getPctVarsFromFree(PartialDecomposition self, int detectorchainindex):
-        """!@brief Gets fraction of variables that are not longer open for a detector
-
-        @return index of the detector in the detectorchain.
-        """
-        cdef int cpp_detectorchainindex = detectorchainindex
-        cdef double result = self.thisptr.getPctVarsFromFree(cpp_detectorchainindex)
-        return result
-
-
-    def getPctVarsFromFreeVector(PartialDecomposition self):
-        """!@brief Gets fraction of variables that are not longer open for detectors in detectorchain
-        @return vector or fractions of variables that are not longer open for detectors in detectorchain.
-        """
-        cdef vector[double] result = self.thisptr.getPctVarsFromFreeVector()
-        return result
-
-
-    def getPctConssToBorder(PartialDecomposition self, int detectorchainindex):
-        """!@brief Gets fraction of constraints assigned to the border for a detector
-        @return returns fraction of constraints assigned to the border for a detector
-        /
-        /**.
-        """
-        cdef int cpp_detectorchainindex = detectorchainindex
-        cdef double result = self.thisptr.getPctConssToBorder(cpp_detectorchainindex)
-        return result
-
-
-    def getPctConssToBorderVector(PartialDecomposition self):
-        """!@brief Gets fraction of constraints assigned to the border for detectors in detectorchain
-        @return vector of fractions of constraints assigned to the border for detectors in detectorchain.
-        """
-        cdef vector[double] result = self.thisptr.getPctConssToBorderVector()
-        return result
-
-
-    def getPctConssToBlock(PartialDecomposition self, int detectorchainindex):
-        """!@brief Gets fraction of constraints assigned to a block for a detector
-        @return fraction of constraints assigned to a block for a detector.
-        """
-        cdef int cpp_detectorchainindex = detectorchainindex
-        cdef double result = self.thisptr.getPctConssToBlock(cpp_detectorchainindex)
-        return result
-
-
-    def getPctConssToBlockVector(PartialDecomposition self):
-        """!@brief Gets fraction of constraints assigned to a block for detectors in detectorchain
-        @return vector of fractions of constraints assigned to a block for detectors in detectorchain.
-        """
-        cdef vector[double] result = self.thisptr.getPctConssToBlockVector()
-        return result
-
-
-    def getPctConssFromFree(PartialDecomposition self, int detectorchainindex):
-        """!@brief Gets fraction of constraints that are not longer open for a detector
-        @return fraction of constraints that are not longer open for a detector.
-        """
-        cdef int cpp_detectorchainindex = detectorchainindex
-        cdef double result = self.thisptr.getPctConssFromFree(cpp_detectorchainindex)
-        return result
-
-
-    def getPctConssFromFreeVector(PartialDecomposition self):
-        """!@brief Gets fraction of constraints that are not longer open for detectors in detectorchain
-        @return vector of fractions of constraints that are not longer open for detectors in detectorchain.
-        """
-        cdef vector[double] result = self.thisptr.getPctConssFromFreeVector()
-        return result
-
-
-    def getRepForBlock(PartialDecomposition self, int blockid):
-        """!@brief Gets index of the representative block for a block, this might be blockid itself
-        @param blockid id of the block the representative is asked for
-        @return index of the representative block for a block, this might be blockid itself.
-        """
-        cdef int cpp_blockid = blockid
-        cdef int result = self.thisptr.getRepForBlock(cpp_blockid)
-        return result
-
-
-    def getRepVarmap(PartialDecomposition self, int repid, int blockrepid):
-        """!@brief Gets the represenation varmap
-
-        Var map is vector for represenative repid and the blockrepid-th block that is represented by repid
-        @param repid id of representative
-        @param blockrepid id of block
-        @return the represenation varmap as vector for represenative repid and the blockrepid-th block that is represented by repid.
-        """
-        cdef int cpp_repid = repid
-        cdef int cpp_blockrepid = blockrepid
-        cdef vector[int] result = self.thisptr.getRepVarmap(cpp_repid, cpp_blockrepid)
-        return result
-
-
-    def getDetprobdata(PartialDecomposition self):
-        """!@brief Gets the corresponding detprobdata
-        @return corresponding detprobdata.
-        """
-        cdef DETPROBDATA * result = self.thisptr.getDetprobdata()
-        return DetProbData.create(result)
-
-    def getStairlinkingvars(PartialDecomposition self, int block):
-        """!@brief Gets array containing stairlinking vars,
-        @note if a stairlinking variable links block i and i+1 it is only stored in vector of block i
-        @param block id of the block the stairlinking variable varctor is asked for
-        @return array containing stairlinking vars,.
-        """
-        cdef int cpp_block = block
-        # TODO implement function
-        raise NotImplementedError()
-
-    def getVarsForBlock(PartialDecomposition self, int block):
-        """!@brief Gets array containing vars of a block
-        @param block id of the block the vars are requested for
-        @return returns array containing vars of a block.
-        """
-        cdef int cpp_block = block
-        cdef vector[int] result = self.thisptr.getVarsForBlock(cpp_block)
-        return result
-
-
-    def getVarProbindexForBlock(PartialDecomposition self, int varid, int block):
-        """!@brief  Gets index in variables array of a block for a variable
-        @param varid the id of the variable the index
-        @param block the corresponding block id
-        @return  returns index in variables array of a block for a variable.
-        """
-        cdef int cpp_varid = varid
-        cdef int cpp_block = block
-        cdef int result = self.thisptr.getVarProbindexForBlock(cpp_varid, cpp_block)
-        return result
-
-
-    def isComplete(PartialDecomposition self):
-        """!@brief Gets whether this partialdec is complete,
-        i.
-
-        e. it has no more open constraints and variables
-        @return TRUE iff this partialdec is complete
-        """
-        cdef bool result = self.thisptr.isComplete()
-        return result
-
-
-    def isConsMastercons(PartialDecomposition self, int cons):
-        """!@brief Gets whether the cons is a master cons
-        @param cons id of ccons to check if it is master constraint
-        @return true iff the cons is a master cons.
-        """
-        cdef int cpp_cons = cons
-        cdef bool result = self.thisptr.isConsMastercons(cpp_cons)
-        return result
-
-
-    def isConsOpencons(PartialDecomposition self, int cons):
-        """!@brief Gets whether the cons is an open cons
-        @param cons id of cons to check
-        @return true iff the cons is an open cons.
-        """
-        cdef int cpp_cons = cons
-        cdef bool result = self.thisptr.isConsOpencons(cpp_cons)
-        return result
-
-
-    def isAssignedToOrigProb(PartialDecomposition self):
-        """!@brief Gets whether the partialdec is from the presolved problem
-        @return true iff the partialdec is from the presolved problem.
-        """
-        cdef bool result = self.thisptr.isAssignedToOrigProb()
-        return result
-
-
-    @property
-    def isSelected(PartialDecomposition self):
-        """!Gets whether the partialdec is currently selected in explore menue
-        @return true iff the partialdec is currently selected in explore menue.
-        """
-        cdef bool result = self.thisptr.isSelected()
-        return result
-
-    @isSelected.setter
-    def isSelected(PartialDecomposition self, bool selected):
-        """!@brief set the selection status of this partialdecs
-        @param selected whether the partialdec is selected.
-        """
-        cdef bool cpp_selected = selected
-        self.thisptr.setSelected(cpp_selected)
-
-    # def isEqual(PartialDecomposition self, PartialDecomposition otherpartialdec, unsigned int * isequal, bool sortpartialdecs):
-    #     """@brief method to check whether this partialdec is equal to a given other partialdec ( \see  isEqual(PARTIALDECOMP*))
-
-    #     @return scip return code.
-    #     """
-    #     # TODO implement function
-    #     raise NotImplementedError()
-
-    # def isPropagatedBy(PartialDecomposition self, DEC_DETECTOR * detector):
-    #     """@brief Gets whether this partialdec was propagated by specified detector
-    #     @param detector pointer to detector to check for
-    #     @return true iff this partialdec was propagated by detectorID.
-    #     """
-    #     # TODO implement function
-    #     raise NotImplementedError()
-
-    def isTrivial(PartialDecomposition self):
-        """!@brief Gets whether this partialdec is considered to be trivial
-
-        PARTIALDECOMP is considered trivial if all conss are in one block, all conss are in border,
-        all variables linking or mastervars, or all constraints and variables are open
-        @return true iff this partialdec is considered to be trivial.
-        """
-        cdef bool result = self.thisptr.isTrivial()
-        return result
-
-
-    def isVarBlockvarOfBlock(PartialDecomposition self, int var, int block):
-        """!@brief Checks whether the var is assigned to the block
-        @param var id of var to check
-        @param block id of block to check
-        @return true iff the var is assigned to the block.
-        """
-        cdef int cpp_var = var
-        cdef int cpp_block = block
-        cdef bool result = self.thisptr.isVarBlockvarOfBlock(cpp_var, cpp_block)
-        return result
-
-
-    def isVarLinkingvar(PartialDecomposition self, int var):
-        """!@brief Checks whether the var is a linking var
-        @param var id of var to check
-        @return true iff the var is a linking var.
-        """
-        cdef int cpp_var = var
-        cdef bool result = self.thisptr.isVarLinkingvar(cpp_var)
-        return result
-
-
-    def isVarMastervar(PartialDecomposition self, int var):
-        """!@brief Checks whether the var is a master var
-        @param var id of var to check
-        @return true iff the var is a master var.
-        """
-        cdef int cpp_var = var
-        cdef bool result = self.thisptr.isVarMastervar(cpp_var)
-        return result
-
-
-    def isVarOpenvar(PartialDecomposition self, int var):
-        """!@brief Checks whether the var is an open var
-        @param var id of var to check
-        @return true iff the var is an open var
-        /
-        /**.
-        """
-        cdef int cpp_var = var
-        cdef bool result = self.thisptr.isVarOpenvar(cpp_var)
-        return result
-
-
-    def isVarStairlinkingvar(PartialDecomposition self, int var):
-        """!@brief Checks whether the var is a stairlinking var
-        @param var id of var to check
-        @return true iff the var is a stairlinking var.
-        """
-        cdef int cpp_var = var
-        cdef bool result = self.thisptr.isVarStairlinkingvar(cpp_var)
-        return result
-
-
-    def isVarStairlinkingvarOfBlock(PartialDecomposition self, int var, int block):
-        """!@brief Checks whether the var is a stairlinkingvar of a specified block
-        @param var id of var to check if it is a stairlinking variable hitting specified block
-        @param block id of block to check
-        @return true iff the var is a stairlinkingvar of a specified block.
-        """
-        cdef int cpp_var = var
-        cdef int cpp_block = block
-        cdef bool result = self.thisptr.isVarStairlinkingvarOfBlock(cpp_var, cpp_block)
-        return result
-
-
-    # def printPartitionInformation(PartialDecomposition self, SCIP * givenscip, FILE * file):
-    #     """@brief prints partition information as described in \see cls reader
-    #     @param givenscip scip data structure
-    #     @param file output file.
-    #     """
-    #     # TODO implement function
-    #     raise NotImplementedError()
-
-    def refineToBlocks(PartialDecomposition self):
-        """!@brief refine partialdec with focus on blocks
-
-        strategy: assigns open conss and vars if they can be found in blocks
-        (without respect to open vars and conss  @see assignHittingOpenconss(), @see assignHittingOpenvars())
-        @note partialdec might be not complete.
-        """
-        self.thisptr.refineToBlocks()
-
-    def refineToMaster(PartialDecomposition self):
-        """!@brief refine partialdec with focus on master
-
-        strategy: do obvious ( @see considerImplicits()) assignments and
-        assign other conss and vars to master if possible (@see assignOpenPartialHittingToMaster()).
-        """
-        self.thisptr.refineToMaster()
-
-    def setConsPartitionStatistics(PartialDecomposition self, int detectorchainindex, ConsPart partition, object consclassesmaster):
-        """!@brief registers statistics for a used conspartition.
-        """
-        cdef int cpp_detectorchainindex = detectorchainindex
-        cdef ConsPartition * cpp_partition = partition.thisptr
-        cdef vector[int] cpp_consclassesmaster = consclassesmaster
-        self.thisptr.setConsPartitionStatistics(cpp_detectorchainindex, cpp_partition, cpp_consclassesmaster)
-
-    def setConsToBlock(PartialDecomposition self, int consToBlock, int block):
-        """!@brief adds a constraint to a block, does not delete this cons from list of open conss
-        @param consToBlock id of cons to add
-        @param block id of block to add.
-        """
-        cdef int cpp_consToBlock = consToBlock
-        cdef int cpp_block = block
-        self.thisptr.setConsToBlock(cpp_consToBlock, cpp_block)
-
-    # def fixConsToBlock(PartialDecomposition self, int cons, int block):
-    #     """@brief adds a constraint to a block
-    #     @param cons id of cons to add
-    #     @param block id of block to add.
-    #     """
-    #     cdef int cpp_cons = cons
-    #     cdef int cpp_block = block
-    #     self.thisptr.fixConsToBlock(cpp_cons, cpp_block)
-
-    def setConsToMaster(PartialDecomposition self, int consToMaster):
-        """!@brief adds a constraint to the master constraints, does not delete this cons from list of open conss
-        @param consToMaster id of cons to add.
-        """
-        cdef int cpp_consToMaster = consToMaster
-        self.thisptr.setConsToMaster(cpp_consToMaster)
-
-    # def fixConsToMaster(PartialDecomposition self, int cons):
-    #     """@brief fixes a constraint to the master constraints
-    #     @param cons id of cons to add
-    #     @warning This method modifies the vector PARTIALDECOMP::openconss! Hence, any kind of iterator might be invalid afterwards!.
-    #     """
-    #     cdef int cpp_cons = cons
-    #     self.thisptr.fixConsToMaster(cpp_cons)
-
-    # def setDetectorchain(PartialDecomposition self, object givenDetectorChain):
-    #     """@brief sets the detectorchain with the given vector of detector pointers
-    #     @param givenDetectorChain vector of detector pointers.
-    #     """
-    #     cdef vector[DEC_DETECTOR *] cpp_givenDetectorChain = givenDetectorChain
-    #     self.thisptr.setDetectorchain(cpp_givenDetectorChain)
-
-    # def setDetectorPropagated(PartialDecomposition self, DEC_DETECTOR * detector):
-    #     """@brief sets partialdec to be propagated by a detector
-    #     @param detector pointer to detector that is registered for this partialdec.
-    #     """
-    #     # TODO implement function
-    #     raise NotImplementedError()
-
-    # def setDetectorFinished(PartialDecomposition self, DEC_DETECTOR * detector):
-    #     """@brief sets detector that finished the partialdec
-    #     @param detector pointer to detector that has finished this partialdecs.
-    #     """
-    #     # TODO implement function
-    #     raise NotImplementedError()
-
-    # def setDetectorFinishedOrig(PartialDecomposition self, DEC_DETECTOR * detectorID):
-    #     """@brief sets detector that finished the partialdec in the original problem
-    #     @param detectorID pointer to detector that has finished this partialdecs
-    #     @note does not add the detector to the detectorchain and does not modify partition statistics.
-    #     """
-    #     # TODO implement function
-    #     raise NotImplementedError()
-
-    def setFinishedByFinisher(PartialDecomposition self, bool finished):
-        """!@brief sets whether this partialdec was finished by a finishing detector
-        @param finished is this partialdecs finished by a finishing detector.
-        """
-        cdef bool cpp_finished = finished
-        self.thisptr.setFinishedByFinisher(cpp_finished)
-
-    def setFinishedByFinisherOrig(PartialDecomposition self, bool finished):
-        """!@brief sets whether this partialdec was finished by a finishing detector in the original problem
-
-        (in case this partialdec was translated)
-        @param finished was this partialdecs finished by a finishing detector in orig.
-        """
-        cdef bool cpp_finished = finished
-        self.thisptr.setFinishedByFinisherOrig(cpp_finished)
-
-    def setNBlocks(PartialDecomposition self, int nblocks):
-        """!@brief sets number of blocks, only increasing number allowed
-        @param nblocks new number of blocks.
-        """
-        cdef int cpp_nblocks = nblocks
-        self.thisptr.setNBlocks(cpp_nblocks)
-
-    def setStemsFromOrig(PartialDecomposition self, bool fromorig):
-        """!@brief sets whether this partialdec stems from an orig problem partialdec
-        @param fromorig has this partialdec ancestors from the orig problem.
-        """
-        cdef bool cpp_fromorig = fromorig
-        self.thisptr.setStemsFromOrig(cpp_fromorig)
-
-    # def setUsergiven(PartialDecomposition self, cpp.USERGIVEN usergiven):
-    #     """@brief sets whether this partialdec is user given
-    #     @param usergiven is this partialdec user given.
-    #     """
-    #     self.thisptr.setUsergiven(usergiven)
-
-    def setVarPartitionStatistics(PartialDecomposition self, int detectorchainindex, VarPart partition, object varclasseslinking, object varclassesmaster):
-        """!@brief registers statistics for a used varpartition.
-        """
-        cdef int cpp_detectorchainindex = detectorchainindex
-        cdef VarPartition * cpp_partition = partition.thisptr
-        cdef vector[int] cpp_varclasseslinking = varclasseslinking
-        cdef vector[int] cpp_varclassesmaster = varclassesmaster
-        self.thisptr.setVarPartitionStatistics(cpp_detectorchainindex, cpp_partition, cpp_varclasseslinking, cpp_varclassesmaster)
-
-    def setVarToBlock(PartialDecomposition self, int varToBlock, int block):
-        """!@brief adds a variable to the linking variables, does not delete this var from list of open vars
-        @param varToBlock id of var to be added
-        @param block id of block to be added.
-        """
-        cdef int cpp_varToBlock = varToBlock
-        cdef int cpp_block = block
-        self.thisptr.setVarToBlock(cpp_varToBlock, cpp_block)
-
-    def fixVarToBlock(PartialDecomposition self, int var, int block):
-        """!@brief adds a variable to the linking variables
-        @param var id of var to be added
-        @param block id of block to be added.
-        """
-        cdef int cpp_var = var
-        cdef int cpp_block = block
-        self.thisptr.fixVarToBlock(cpp_var, cpp_block)
-
-    def setVarToLinking(PartialDecomposition self, int varToLinking):
-        """!@brief adds a variable to the linking variables, does not delete this var from list of open vars
-        @param varToLinking var to be set to linking.
-        """
-        cdef int cpp_varToLinking = varToLinking
-        self.thisptr.setVarToLinking(cpp_varToLinking)
-
-    def fixVarToLinking(PartialDecomposition self, int var):
-        """!@brief adds a variable to the linking variables
-        @param var var to be set to linking.
-        """
-        cdef int cpp_var = var
-        self.thisptr.fixVarToLinking(cpp_var)
-
-    def setVarToMaster(PartialDecomposition self, int varToMaster):
-        """!@brief adds a variable to the master variables, does not delete this var from list of open vars
-
-        master variables hit only constraints in the master.
-        """
-        cdef int cpp_varToMaster = varToMaster
-        self.thisptr.setVarToMaster(cpp_varToMaster)
-
-    def fixVarToMaster(PartialDecomposition self, int var):
-        """!@brief adds a variable to the master variables
-
-        master variables hit only constraints in the master.
-        """
-        cdef int cpp_var = var
-        self.thisptr.fixVarToMaster(cpp_var)
-
-    def setVarToStairlinking(PartialDecomposition self, int varToStairLinking, int block1, int block2):
-        """!@brief adds a variable to the stairlinking variables, does not delete this var from list of open vars
-        @param varToStairLinking id of variable to be added
-        @param block1 id of block one
-        @param block2 id of block two
-        @note stairlinking variables are only registered in block with smaller index.
-        """
-        cdef int cpp_varToStairLinking = varToStairLinking
-        cdef int cpp_block1 = block1
-        cdef int cpp_block2 = block2
-        self.thisptr.setVarToStairlinking(cpp_varToStairLinking, cpp_block1, cpp_block2)
-
-    def fixVarToStairlinking(PartialDecomposition self, int var, int firstblock):
-        """!@brief adds a variable to the stairlinking variables
-        @param var id of variable to be added
-        @param firstblock stairlinking variables hit exactly two consecutive blocks, this is the index of the first of these blocks
-        @note stairlinking variables are only registered in block with smaller index.
-        """
-        cdef int cpp_var = var
-        cdef int cpp_firstblock = firstblock
-        self.thisptr.fixVarToStairlinking(cpp_var, cpp_firstblock)
-
-    def fixConsToBlockByName(PartialDecomposition self, consname, int blockid):
-        """!@brief assigns a constraint by name to a block
-        @see fixConsToBlock
-        @returns true iff successful.
-        """
-        c_consname = str_conversion(consname)
-        cdef int cpp_blockid = blockid
-        cdef bool result = self.thisptr.fixConsToBlockByName(c_consname, cpp_blockid)
-        return result
-
-
-    def fixVarToBlockByName(PartialDecomposition self, varname, int blockid):
-        """!@brief assigns a variable by name to a block
-        @see fixVarToBlock
-        @returns true iff successful.
-        """
-        c_varname = str_conversion(varname)
-        cdef int cpp_blockid = blockid
-        cdef bool result = self.thisptr.fixVarToBlockByName(c_varname, cpp_blockid)
-        return result
-
-
-    def fixConsToMasterByName(PartialDecomposition self, consname):
-        """!@brief assgins a constraint by name as master
-        @see fixConsToMaster
-        @returns true iff successful.
-        """
-        c_consname = str_conversion(consname)
-        cdef bool result = self.thisptr.fixConsToMasterByName(c_consname)
-        return result
-
-
-    def fixVarToMasterByName(PartialDecomposition self, varname):
-        """!@brief assigns a variable with given name as master
-        @see fixVarToMaster
-        @returns true iff successful.
-        """
-        c_varname = str_conversion(varname)
-        cdef bool result = self.thisptr.fixVarToMasterByName(c_varname)
-        return result
-
-
-    def fixVarToLinkingByName(PartialDecomposition self, varname):
-        """!@brief assigns a variable by name to the linking variables
-        @see fixVarToLinking
-        @returns true iff successful.
-        """
-        c_varname = str_conversion(varname)
-        cdef bool result = self.thisptr.fixVarToLinkingByName(c_varname)
-        return result
-
-
-    def showVisualisation(PartialDecomposition self):
-        """!@brief generates and opens a gp visualization of the partialdec
-        @see visual/pdfreader and
-        @note linux only.
-        """
-        self.thisptr.showVisualisation()
-
-    # def generateVisualisation(PartialDecomposition self, filename, outname, GP_OUTPUT_FORMAT outputformat):
-    #     """@brief generates a visualization of the partialdec using gnuplot
-    #     @param filename Path where to store the gp file
-    #     @param outname Path at which gnuplot will output its result
-    #     @param outputformat The format of the gnuplot output.
-
-    #     Should match the file extension of outname
-    #     @note linux only, requires gnuplot
-    #     """
-    #     # TODO implement function
-    #     raise NotImplementedError()
-
-    # def writeVisualisationFile(PartialDecomposition self, filename, outname, GP_OUTPUT_FORMAT outputformat):
-    #     """@brief writes a gp visualization of the partialdec to a file
-    #     @param filename Path where to store the gp file
-    #     @param outname Path at which gnuplot will output its result
-    #     @param outputformat The format of the gnuplot output.
-
-    #     Should match the file extension of outname
-    #     """
-    #     # TODO implement function
-    #     raise NotImplementedError()
-
-    def shouldCompletedByConsToMaster(PartialDecomposition self):
-        """!@brief Checks whether this partialdec is a userpartialdec that should be completed
-
-        the completion should be done by setting unspecified constraints to master
-        @return TRUE iff this partialdec is a userpartialdec that should be completed.
-        """
-        cdef unsigned int result = self.thisptr.shouldCompletedByConsToMaster()
-        return result
-
-
-    def sort(PartialDecomposition self):
-        """!@brief sorts the vars and conss data structures by their indices
-        @returns true if the internal order of variables or constraints changed.
-        """
-        cdef bool result = self.thisptr.sort()
-        return result
-
-
-    def setPctConssToBlockVector(PartialDecomposition self, object newvector):
-        """!@brief set statistical vector of fractions of constraints set to blocks per involved detector
-        @param newvector vector of fractions of constraints set to blocks per involved detector.
-        """
-        cdef vector[double] cpp_newvector = newvector
-        self.thisptr.setPctConssToBlockVector(cpp_newvector)
-
-    def setPctConssFromFreeVector(PartialDecomposition self, object newvector):
-        """!@brief set statistical vector of fractions of constraints that are not longer open per involved detector
-        @param newvector vector of fractions of constraints that are not longer open per involved detector.
-        """
-        cdef vector[double] cpp_newvector = newvector
-        self.thisptr.setPctConssFromFreeVector(cpp_newvector)
-
-    def setPctConssToBorderVector(PartialDecomposition self, object newvector):
-        """!@brief set statistical vector of fractions of constraints assigned to the border per involved detector
-        @param newvector vector of fractions of constraints assigned to the border per involved detector.
-        """
-        cdef vector[double] cpp_newvector = newvector
-        self.thisptr.setPctConssToBorderVector(cpp_newvector)
-
-    def setPctVarsToBorderVector(PartialDecomposition self, object newvector):
-        """!@brief set statistical vector of fraction of variables assigned to the border per involved detector
-        @param newvector vector of fractions of variables assigned to the border per involved detector.
-        """
-        cdef vector[double] cpp_newvector = newvector
-        self.thisptr.setPctVarsToBorderVector(cpp_newvector)
-
-    def setPctVarsToBlockVector(PartialDecomposition self, object newvector):
-        """!@brief set statistical vector of fractions of variables assigned to a block per involved detector
-        @param newvector vector of fractions of variables assigned to a block per involved detector.
-        """
-        cdef vector[double] cpp_newvector = newvector
-        self.thisptr.setPctVarsToBlockVector(cpp_newvector)
-
-    def setPctVarsFromFreeVector(PartialDecomposition self, object newvector):
-        """!@brief set statistical vector of variables that are not longer open per involved detector
-        @param newvector vector of fractions of variables that are not longer open per involved detector.
-        """
-        cdef vector[double] cpp_newvector = newvector
-        self.thisptr.setPctVarsFromFreeVector(cpp_newvector)
-
-    def setDetectorClockTimes(PartialDecomposition self, object newvector):
-        """!@brief set statistical vector of the times that the detectors needed for detecting per involved detector
-        @param newvector vector of the times that the detectors needed for detecting per involved detector.
-        """
-        cdef vector[double] cpp_newvector = newvector
-        self.thisptr.setDetectorClockTimes(cpp_newvector)
-
-    @property
-    def classicScore(PartialDecomposition self):
-        """!@brief gets the classic score
-
-        @note -1 iff not calculated yet, \see GCGconshdlrDecompCalcClassicScore
-        @returns border area score.
-        """
-        cdef double result = self.thisptr.getClassicScore()
-        return result
-
-
-    @classicScore.setter
-    def classicScore(PartialDecomposition self, double score):
-        """!@brief set the classic score.
-        """
-        cdef double cpp_score = score
-        self.thisptr.setClassicScore(cpp_score)
-
-    @property
-    def borderAreaScore(PartialDecomposition self):
-        """!@brief gets the border area score
-
-        @note -1 iff not calculated yet, \see GCGconshdlrDecompCalcBorderAreaScore
-        @returns border area score.
-        """
-        cdef double result = self.thisptr.getBorderAreaScore()
-        return result
-
-
-    @borderAreaScore.setter
-    def borderAreaScore(PartialDecomposition self, double score):
-        """!@brief set the border area score.
-        """
-        cdef double cpp_score = score
-        self.thisptr.setBorderAreaScore(cpp_score)
-
-    @property
-    def maxWhiteScore(PartialDecomposition self):
-        """!@brief gets the maximum white area score
-
-        "maximum white score" is fraction of the area of the decomposed matrix that is neither block or border
-        @note -1 iff not calculated yet, \see GCGconshdlrDecompCalcMaxWhiteScore
-        @returns maximum  white area score
-        .
-        """
-        cdef double result = self.thisptr.getMaxWhiteScore()
-        return result
-
-
-    @maxWhiteScore.setter
-    def maxWhiteScore(PartialDecomposition self, double score):
-        """!@brief set the maximum white area score.
-        """
-        cdef double cpp_score = score
-        self.thisptr.setMaxWhiteScore(cpp_score)
-
-    @property
-    def maxForWhiteScore(PartialDecomposition self):
-        """!@brief gets the maximum foreseeing white area score
-
-        @note -1 iff not calculated yet, \see GCGconshdlrDecompCalcMaxForseeingWhiteScore
-        @returns maximum foreseeing white area score
-        .
-        """
-        cdef double result = self.thisptr.getMaxForWhiteScore()
-        return result
-
-
-    @maxForWhiteScore.setter
-    def maxForWhiteScore(PartialDecomposition self, double score):
-        """!@brief set the maximum foreseeing white area score.
-        """
-        cdef double cpp_score = score
-        self.thisptr.setMaxForWhiteScore(cpp_score)
-
-    @property
-    def partForWhiteScore(PartialDecomposition self):
-        """!@brief gets the setpartitioning maximum foreseeing white area score
-
-        @note -1 iff not calculated yet, \see GGCGconshdlrDecompCalcSetPartForseeingWhiteScore
-        @returns setpartitioning maximum foreseeing white area score
-        .
-        """
-        cdef double result = self.thisptr.getSetPartForWhiteScore()
-        return result
-
-
-    @partForWhiteScore.setter
-    def partForWhiteScore(PartialDecomposition self, double score):
-        """!@brief set the setpartitioning maximum foreseeing white area score.
-        """
-        cdef double cpp_score = score
-        self.thisptr.setSetPartForWhiteScore(cpp_score)
-
-    @property
-    def maxForWhiteAggScore(PartialDecomposition self):
-        """!@brief gets the maximum foreseeing white area score with respect to aggregatable blocks
-
-        @note -1 iff not calculated yet, \see GCGconshdlrDecompCalcMaxForeseeingWhiteAggScore
-        @returns maximum foreseeing white area score with respect to aggregatable blocks
-        .
-        """
-        cdef double result = self.thisptr.getMaxForWhiteAggScore()
-        return result
-
-
-    @maxForWhiteAggScore.setter
-    def maxForWhiteAggScore(PartialDecomposition self, double score):
-        """!@brief set the maximum foreseeing white area score with respect to aggregatable blocks.
-        """
-        cdef double cpp_score = score
-        self.thisptr.setMaxForWhiteAggScore(cpp_score)
-
-    @property
-    def partForWhiteAggScore(PartialDecomposition self):
-        """!@brief gets the setpartitioning maximum foreseeing white area score with respect to aggregateable
-
-        @note -1 iff not calculated yet, \see GCGconshdlrDecompCalcSetPartForWhiteAggScore
-        @returns setpartitioning maximum foreseeing white area score with respect to aggregateable.
-        """
-        cdef double result = self.thisptr.getSetPartForWhiteAggScore()
-        return result
-
-
-    @partForWhiteAggScore.setter
-    def partForWhiteAggScore(PartialDecomposition self, double score):
-        """!@brief set the setpartitioning maximum foreseeing white area score with respect to aggregateable.
-        """
-        cdef double cpp_score = score
-        self.thisptr.setSetPartForWhiteAggScore(cpp_score)
-
-    @property
-    def bendersScore(PartialDecomposition self):
-        """!@brief gets the benders score
-
-        @note -1 iff not calculated yet, \see GCGconshdlrDecompCalcBendersScore
-        @returns benders score.
-        """
-        cdef double result = self.thisptr.getBendersScore()
-        return result
-
-
-    @bendersScore.setter
-    def bendersScore(PartialDecomposition self, double score):
-        """!@brief set the benders score.
-        """
-        cdef double cpp_score = score
-        self.thisptr.setBendersScore(cpp_score)
-
-    @property
-    def strongDecompScore(PartialDecomposition self):
-        """!@brief gets the strong decomposition score
-
-        @note -1 iff not calculated yet, \see GCGconshdlrDecompCalcStrongDecompositionScore
-        @returns strong decomposition score.
-        """
-        cdef double result = self.thisptr.getStrongDecompScore()
-        return result
-
-
-    @strongDecompScore.setter
-    def strongDecompScore(PartialDecomposition self, double score):
-        """!@brief set the strong decomposition score.
-        """
-        cdef double cpp_score = score
-        self.thisptr.setStrongDecompScore(cpp_score)
-
-    def prepare(PartialDecomposition self):
-        """!sorts the partialdec and calculates a its implicit assignments, hashvalue and evaluation
-
-        @returns SCIP_OKAY if the result is consistent, SCIP_ERROR if there was an inconsistency.
-        """
-        self.thisptr.prepare()
-
-    def aggInfoCalculated(PartialDecomposition self):
-        """!@brief Checks if the aggregation information was already calculated
-        @return true iff the aggregation information was already calculated.
-        """
-        cdef bool result = self.thisptr.aggInfoCalculated()
-        return result
-
-
-    def calcAggregationInformation(PartialDecomposition self, bool ignoreDetectionLimits):
-        """!@brief computes if aggregation of sub problems is possible
-
-        checks if aggregation of sub problems is possible and stores the corresponding aggregation information
-
-        @param ignoreDetectionLimits Set to true if computation should ignore detection limits.
-
-        This parameter is ignored if the patched bliss version is not present.
-        """
-        cdef bool cpp_ignoreDetectionLimits = ignoreDetectionLimits
-        self.thisptr.calcAggregationInformation(cpp_ignoreDetectionLimits)
-
-    def getConssForBlocks(PartialDecomposition self):
-        cdef vector[vector[int] ] result = self.thisptr.getConssForBlocks()
-        return result
-
-
-    def getTranslatedpartialdecid(PartialDecomposition self):
-        cdef int result = self.thisptr.getTranslatedpartialdecid()
-        return result
-
-
-    def setTranslatedpartialdecid(PartialDecomposition self, int decid):
-        cdef int cpp_decid = decid
-        self.thisptr.setTranslatedpartialdecid(cpp_decid)
-
-    def buildDecChainString(PartialDecomposition self, buffer):
-        """!@brief creates a detector chain short string for this partialdec, is built from detector chain.
-        """
-        c_buffer = str_conversion(buffer)
-        self.thisptr.buildDecChainString(c_buffer)
-
-    # END AUTOGENERATED BLOCK
-    def getVisuName(PartialDecomposition self):
-        output = self.thisptr.getVisualizationName().decode('UTF-8')
-        return output
-
-    def matrix(PartialDecomposition self, obj=False, b=False):
-        cdef map[pair[int, int], double] mat = self.thisptr.writeNonzeroMatrix()
-        dictionary = <dict>mat
-
-        X = list()
-        Y = list()
-        vals = list()
-        for key, value in dictionary.items():
-            if obj == True and b == True:
-                X.append(key[0])
-                Y.append(key[1])
-                vals.append(value)
-            elif b == True and obj == False:
-                if key[0] != -1:
-                    X.append(key[0])
-                    Y.append(key[1])
-                    vals.append(value)
-            elif obj == True and b == False:
-                if key[1] != self.getNVars() and key[1] != -1:
-                    X.append(key[0])
-                    Y.append(key[1])
-                    vals.append(value)
-            else:
-                if key[0] != -1 and key[1] != self.getNVars() and key[1] != -1:
-                    X.append(key[0])
-                    Y.append(key[1])
-                    vals.append(value)
-        return X, Y, vals
-
-    def matrixMIPLIBConsType(PartialDecomposition self, obj=False, b=False):
-        cdef map[pair[int, int], int] mat = self.thisptr.writeMIPLIBConsTypeMatrix()
-        dictionary = <dict>mat
-
-        X = list()
-        Y = list()
-        vals = list()
-        for key, value in dictionary.items():
-            if obj == True and b == True:
-                X.append(key[0])
-                Y.append(key[1])
-                vals.append(value)
-            elif b == True and obj == False:
-                if key[0] != -1:
-                    X.append(key[0])
-                    Y.append(key[1])
-                    vals.append(value)
-            elif obj == True and b == False:
-                if key[1] != self.getNVars() and key[1] != -1:
-                    X.append(key[0])
-                    Y.append(key[1])
-                    vals.append(value)
-            else:
-                if key[0] != -1 and key[1] != self.getNVars() and key[1] != -1:
-                    X.append(key[0])
-                    Y.append(key[1])
-                    vals.append(value)
-        return X, Y, vals
-
-    def matrixSCIPVarType(PartialDecomposition self, obj=False, b=False):
-        cdef map[pair[int, int], int] mat = self.thisptr.writeSCIPVarTypeMatrix()
-        dictionary = <dict>mat
-
-        X = list()
-        Y = list()
-        vals = list()
-        for key, value in dictionary.items():
-            if obj == True and b == True:
-                X.append(key[0])
-                Y.append(key[1])
-                vals.append(value)
-            elif b == True and obj == False:
-                if key[0] != -1:
-                    X.append(key[0])
-                    Y.append(key[1])
-                    vals.append(value)
-            elif obj == True and b == False:
-                if key[1] != self.getNVars() and key[1] != -1:
-                    X.append(key[0])
-                    Y.append(key[1])
-                    vals.append(value)
-            else:
-                if key[0] != -1 and key[1] != self.getNVars() and key[1] != -1:
-                    X.append(key[0])
-                    Y.append(key[1])
-                    vals.append(value)
-        return X, Y, vals
-
-    def visualize(PartialDecomposition self, fname=None, figsize=(12, 8), dpi=None, title=True, matrixType='nonzero', only_boxes=False, nonzero=True, obj=False, b=False, boxes=True, s=1, alpha=1, cmap=None, linkingcolor='#FFB72D', mastercolor='#1340C7', blockcolor='#718CDB', stairlinkingcolor='#886100', opencolor='#FFD88F', linecolor='#000000'):
-        try:
-            import matplotlib.pyplot as plt
-            import matplotlib.patches as patches
-            import matplotlib.colors as colors
-            import numpy as np
-
-            if matrixType=='nonzero':
-                X, Y, vals = self.matrix(obj=obj, b=b)
-            elif matrixType == 'miplibconstype':
-                X, Y, vals = self.matrixMIPLIBConsType(obj=obj, b=b)
-            elif matrixType == 'scipvartype':
-                X, Y, vals = self.matrixSCIPVarType(obj=obj, b=b)
-
-            fig, ax = plt.subplots(figsize=figsize)
-
-            #set title
-            if title==True:
-                ax.set_title(self.getVisuName())
-
-            #create the boxes
-            if boxes==True:
-                rowboxcounter = 0
-                colboxcounter = 0
-
-                if self.getNLinkingvars()!=0:
-                    lvars = patches.Rectangle((0,0), self.getNLinkingvars(), self.getNConss(), linewidth=0.8, alpha=alpha, facecolor=linkingcolor, zorder=0, edgecolor=linecolor)
-                    ax.add_patch(lvars)
-                    colboxcounter+=self.getNLinkingvars()
-
-                if self.getNMasterconss()!=0:
-                    master = patches.Rectangle((0,0), self.getNVars(), self.getNMasterconss(), linewidth=0.8, alpha=alpha, facecolor=mastercolor, zorder=0, edgecolor=linecolor)
-                    ax.add_patch(master)
-                    rowboxcounter+=self.getNMasterconss()
-
-                if self.getNMastervars()!=0:
-                    colboxcounter+=self.getNMastervars()
-
-                for b in range(self.getNBlocks()):
-                    block = patches.Rectangle((colboxcounter,rowboxcounter), self.getNVarsForBlock(b), self.getNConssForBlock(b), linewidth=0.8, alpha=alpha, facecolor=blockcolor, zorder=0, edgecolor=linecolor)
-                    ax.add_patch(block)
-                    colboxcounter += self.getNVarsForBlock(b)
-                    if self.getNStairlinkingvars(b)!=0:
-                        stairlinking = patches.Rectangle((colboxcounter,rowboxcounter), self.getNStairlinkingvars(b), self.getNConssForBlock(b)+self.getNConssForBlock(b+1), linewidth=0.8, alpha=alpha, facecolor=stairlinkingcolor, zorder=0, edgecolor=linecolor)
-                        ax.add_patch(stairlinking)
-                    colboxcounter += self.getNStairlinkingvars(b)
-                    rowboxcounter += self.getNConssForBlock(b)
-
-                if self.getNOpenvars()!=0:
-                    openrec = patches.Rectangle((colboxcounter,rowboxcounter), self.getNOpenvars(), self.getNOpenconss(), linewidth=0.8, alpha=alpha, facecolor=opencolor, zorder=0, edgecolor=linecolor)
-                    ax.add_patch(openrec)
-                    colboxcounter += self.getNOpenvars()
-                    rowboxcounter += self.getNOpenconss()
-
-            #set the zorder of the scatter-points
-            zorderForBoxes = 0
-            if boxes == True:
-                zorderForBoxes = 1
-
-            #plot the coefficients
-            if only_boxes != True:
-                if matrixType == 'nonzero':
-                    if nonzero == True:
-                        if cmap == None:
-                            scatter=ax.scatter([y+0.5 for y in Y], [x+0.5 for x in X], c='black', s=s, alpha=1, zorder=zorderForBoxes)
-                        else:
-                            scatter=ax.scatter([y+0.5 for y in Y], [x+0.5 for x in X], c=cmap, s=s, alpha=1, zorder=zorderForBoxes)
-                    else:
-                        if cmap == None:
-                            scatter=ax.scatter([y+0.5 for y in Y], [x+0.5 for x in X], c=vals, s=s, alpha=1, zorder=zorderForBoxes)
-                        else:
-                            scatter=ax.scatter([y+0.5 for y in Y], [x+0.5 for x in X], c=vals, cmap=cmap, s=s, alpha=1, zorder=zorderForBoxes)
-                        fig.colorbar(scatter)
-                elif matrixType == 'miplibconstype':
-                    if cmap == None:
-                        scatter=ax.scatter([y+0.5 for y in Y], [x+0.5 for x in X], c=vals, cmap=plt.get_cmap('tab20', 18), vmin=-1, vmax=17, s=s, alpha=1, zorder=zorderForBoxes)
-                        cbar = plt.colorbar(scatter)  
-                        cbar.set_ticks(np.arange(-0.5, 17.5, 1))
-                        cbar.set_ticklabels(['NONE','EMPTY','FREE','SING','AGGR','PREC','VARB','SPAR','SPAC','SCOV','CARD','INVK','EQUK','BINP','KNAP','IKNA','MIXB','GENL'])
-                        cbar.ax.set_ylabel('MIPLIB constypes', rotation=270)
-                    else:
-                        scatter=ax.scatter([y+0.5 for y in Y], [x+0.5 for x in X], c=vals, cmap=cmap, s=s, alpha=1, zorder=zorderForBoxes)
-                        fig.colorbar(scatter)
-                elif matrixType == 'scipvartype':
-                    if cmap == None:
-                        scatter=ax.scatter([y+0.5 for y in Y], [x+0.5 for x in X], c=vals, cmap=plt.get_cmap('tab10', 5), vmin=-1, vmax=4, s=s, alpha=1, zorder=zorderForBoxes)
-                        cbar = plt.colorbar(scatter)  
-                        cbar.set_ticks(np.arange(-0.5, 4.5, 1))
-                        cbar.set_ticklabels(['NONE','BIN','INT','IMPL','CONT'])
-                        cbar.ax.set_ylabel('SCIP vartypes', rotation=270)
-                    else:
-                        scatter=ax.scatter([y+0.5 for y in Y], [x+0.5 for x in X], c=vals, cmap=cmap, s=s, alpha=1, zorder=zorderForBoxes)
-                        fig.colorbar(scatter)
-
-            #adjust x-axis and y-axis
-            if b == True:
-                ax.set_xlim([-1, self.getNVars()+1])
-            else:
-                ax.set_xlim([0, self.getNVars()])
-            
-            if obj == True:
-                ax.set_ylim([-1, self.getNConss()])
-            else:
-                ax.set_ylim([0, self.getNConss()])
-            ax.xaxis.tick_top()
-            ax.invert_yaxis()
-
-            if fname != None:
-                plt.savefig(fname=fname, dpi=dpi)
-                plt.close()
-            else:
-                plt.show()
-
-        except ImportError:
-            print("matplotlib is needed")
-
-    def _repr_svg_(self):
-        return self.__generate_visualization("svg")
-
-    def _repr_png_(self):
-        return self.__generate_visualization("png")
-
-    cdef __generate_visualization(self, format="svg"):
-        format = format.lower()
-        if format not in ["svg", "png"]:
-            raise ValueError(f"Format {format} is not supported. Only \"svg\" and \"png\" are supported.")
-
-        if format not in self._visualizations:
-            with tempfile.TemporaryDirectory() as td:
-                temp_path = Path(td)
-
-                gp_filename = temp_path.joinpath("vis.gp")
-                outfile = temp_path.joinpath("vis").with_suffix(f".{format}")
-
-                c_gp_filename = str_conversion(str(gp_filename))
-                c_outfile = str_conversion(str(outfile))
-
-                if format == "svg":
-                    c_output_format = GP_OUTPUT_FORMAT_SVG
-                elif format == "png":
-                    c_output_format = GP_OUTPUT_FORMAT_PNG
-
-                self.thisptr.generateVisualisation(c_gp_filename, c_outfile, c_output_format)
-
-                if format == "svg":
-                    data = outfile.read_text()
-                elif format == "png":
-                    data = outfile.read_bytes()
-                self._visualizations[format] = data
-
-        return self._visualizations[format]
-
-
-    def __repr__(PartialDecomposition self):
-        return f"<PartialDecomposition: nBlocks={self.getNBlocks()}, nMasterConss={self.getNMasterconss()}, nMasterVars={self.getNMastervars()}, nLinkingVars={self.getNLinkingvars()}, maxForWhiteScore={self.maxForWhiteScore}>"
-
-
-cdef class DetProbData:
-    """!class to manage the detection process and data for one coefficient matrix of a MIP, usually there is one detprobdata for the original and one detprobdata for the presolved problem.
-    """
-    cdef DETPROBDATA * thisptr
-    cdef bool delete_thisptr
-
-    # make DetProbData weak referentiable
-    cdef object __weakref__
-
-    def __cinit__(self):
-        self.thisptr = NULL
-        self.delete_thisptr = True
-
-    def __dealloc__(self):
-        if self.delete_thisptr and self.thisptr != NULL:
-            del self.thisptr
-=======
 cdef class GCGColumn:
     """Base class holding a pointer to corresponding GCG_COL"""
->>>>>>> 8fff293a
 
     @staticmethod
     cdef create(GCG_COL* gcgcol):
