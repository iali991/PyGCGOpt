--- conflicted
+++ resolved
@@ -35,74 +35,39 @@
     py_pricing_solver = <PricingSolver>solverdata
     return py_pricing_solver
 
-
-<<<<<<< HEAD
 cdef SCIP_RETCODE PyPricingSolverFree (SCIP* scip, GCG_SOLVER* solver) with gil:
-=======
-cdef SCIP_RETCODE PyPricingSolverFree (SCIP* scip, GCG_SOLVER* solver) noexcept:
->>>>>>> d7691239
     py_pricing_solver = get_py_pricing_solver(solver)
     py_pricing_solver.freeSolver()
     Py_DECREF(py_pricing_solver)
     return SCIP_OKAY
 
-
-<<<<<<< HEAD
 cdef SCIP_RETCODE PyPricingSolverInit (SCIP* scip, GCG_SOLVER* solver) with gil:
-=======
-cdef SCIP_RETCODE PyPricingSolverInit (SCIP* scip, GCG_SOLVER* solver) noexcept:
->>>>>>> d7691239
     py_pricing_solver = get_py_pricing_solver(solver)
     py_pricing_solver.initSolver()
     return SCIP_OKAY
 
-
-<<<<<<< HEAD
 cdef SCIP_RETCODE PyPricingSolverExit (SCIP* scip, GCG_SOLVER* solver) with gil:
-=======
-cdef SCIP_RETCODE PyPricingSolverExit (SCIP* scip, GCG_SOLVER* solver) noexcept:
->>>>>>> d7691239
     py_pricing_solver = get_py_pricing_solver(solver)
     py_pricing_solver.exitSolver()
     return SCIP_OKAY
 
-
-<<<<<<< HEAD
 cdef SCIP_RETCODE PyPricingSolverInitSol (SCIP* scip, GCG_SOLVER* solver) with gil:
-=======
-cdef SCIP_RETCODE PyPricingSolverInitSol (SCIP* scip, GCG_SOLVER* solver) noexcept:
->>>>>>> d7691239
     py_pricing_solver = get_py_pricing_solver(solver)
     py_pricing_solver.initSolution()
     return SCIP_OKAY
 
-
-<<<<<<< HEAD
 cdef SCIP_RETCODE PyPricingSolverExitSol (SCIP* scip, GCG_SOLVER* solver) with gil:
-=======
-cdef SCIP_RETCODE PyPricingSolverExitSol (SCIP* scip, GCG_SOLVER* solver) noexcept:
->>>>>>> d7691239
     py_pricing_solver = get_py_pricing_solver(solver)
     py_pricing_solver.exitSolution()
     return SCIP_OKAY
 
-
-<<<<<<< HEAD
 cdef SCIP_RETCODE PyPricingSolverUpdate (SCIP* pricingprob, GCG_SOLVER* solver, int probnr, SCIP_Bool varobjschanged, SCIP_Bool varbndschanged, SCIP_Bool consschanged) with gil:
-=======
-cdef SCIP_RETCODE PyPricingSolverUpdate (SCIP* pricingprob, GCG_SOLVER* solver, int probnr, SCIP_Bool varobjschanged, SCIP_Bool varbndschanged, SCIP_Bool consschanged) noexcept:
->>>>>>> d7691239
     py_pricing_solver = get_py_pricing_solver(solver)
     py_pricingprob = GCGPricingModel.create(pricingprob)
     py_pricing_solver.updateSolver(py_pricingprob, probnr, varobjschanged, varbndschanged, consschanged)
     return SCIP_OKAY
 
-
-<<<<<<< HEAD
 cdef SCIP_RETCODE PyPricingSolverSolve (SCIP* scip, SCIP* pricingprob, GCG_SOLVER* solver, int probnr, SCIP_Real dualsolconv, SCIP_Real* lowerbound, GCG_PRICINGSTATUS* status) with gil:
-=======
-cdef SCIP_RETCODE PyPricingSolverSolve (SCIP* scip, SCIP* pricingprob, GCG_SOLVER* solver, int probnr, SCIP_Real dualsolconv, SCIP_Real* lowerbound, GCG_PRICINGSTATUS* status) noexcept:
->>>>>>> d7691239
     py_pricing_solver = get_py_pricing_solver(solver)
     py_pricingprob = GCGPricingModel.create(pricingprob)
     result_dict = py_pricing_solver.solve(py_pricingprob, probnr, dualsolconv)
@@ -110,12 +75,7 @@
     status[0] = result_dict.get("status", <GCG_PRICINGSTATUS>status[0])
     return SCIP_OKAY
 
-
-<<<<<<< HEAD
 cdef SCIP_RETCODE PyPricingSolverSolveHeur (SCIP* scip, SCIP* pricingprob, GCG_SOLVER* solver, int probnr, SCIP_Real dualsolconv, SCIP_Real* lowerbound, GCG_PRICINGSTATUS* status) with gil:
-=======
-cdef SCIP_RETCODE PyPricingSolverSolveHeur (SCIP* scip, SCIP* pricingprob, GCG_SOLVER* solver, int probnr, SCIP_Real dualsolconv, SCIP_Real* lowerbound, GCG_PRICINGSTATUS* status) noexcept:
->>>>>>> d7691239
     py_pricing_solver = get_py_pricing_solver(solver)
     py_pricingprob = GCGPricingModel.create(pricingprob)
     result_dict = py_pricing_solver.solveHeuristic(py_pricingprob, probnr, dualsolconv)
